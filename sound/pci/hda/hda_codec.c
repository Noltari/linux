/*
 * Universal Interface for Intel High Definition Audio Codec
 *
 * Copyright (c) 2004 Takashi Iwai <tiwai@suse.de>
 *
 *
 *  This driver is free software; you can redistribute it and/or modify
 *  it under the terms of the GNU General Public License as published by
 *  the Free Software Foundation; either version 2 of the License, or
 *  (at your option) any later version.
 *
 *  This driver is distributed in the hope that it will be useful,
 *  but WITHOUT ANY WARRANTY; without even the implied warranty of
 *  MERCHANTABILITY or FITNESS FOR A PARTICULAR PURPOSE.  See the
 *  GNU General Public License for more details.
 *
 *  You should have received a copy of the GNU General Public License
 *  along with this program; if not, write to the Free Software
 *  Foundation, Inc., 59 Temple Place, Suite 330, Boston, MA  02111-1307 USA
 */

#include <linux/mm.h>
#include <linux/init.h>
#include <linux/delay.h>
#include <linux/slab.h>
#include <linux/pci.h>
#include <linux/mutex.h>
#include <linux/module.h>
#include <sound/core.h>
#include "hda_codec.h"
#include <sound/asoundef.h>
#include <sound/tlv.h>
#include <sound/initval.h>
#include <sound/jack.h>
#include "hda_local.h"
#include "hda_beep.h"
#include "hda_jack.h"
#include <sound/hda_hwdep.h>

#define CREATE_TRACE_POINTS
#include "hda_trace.h"

/*
 * vendor / preset table
 */

struct hda_vendor_id {
	unsigned int id;
	const char *name;
};

/* codec vendor labels */
static struct hda_vendor_id hda_vendor_ids[] = {
	{ 0x1002, "ATI" },
	{ 0x1013, "Cirrus Logic" },
	{ 0x1057, "Motorola" },
	{ 0x1095, "Silicon Image" },
	{ 0x10de, "Nvidia" },
	{ 0x10ec, "Realtek" },
	{ 0x1102, "Creative" },
	{ 0x1106, "VIA" },
	{ 0x111d, "IDT" },
	{ 0x11c1, "LSI" },
	{ 0x11d4, "Analog Devices" },
	{ 0x13f6, "C-Media" },
	{ 0x14f1, "Conexant" },
	{ 0x17e8, "Chrontel" },
	{ 0x1854, "LG" },
	{ 0x1aec, "Wolfson Microelectronics" },
	{ 0x434d, "C-Media" },
	{ 0x8086, "Intel" },
	{ 0x8384, "SigmaTel" },
	{} /* terminator */
};

static DEFINE_MUTEX(preset_mutex);
static LIST_HEAD(hda_preset_tables);

int snd_hda_add_codec_preset(struct hda_codec_preset_list *preset)
{
	mutex_lock(&preset_mutex);
	list_add_tail(&preset->list, &hda_preset_tables);
	mutex_unlock(&preset_mutex);
	return 0;
}
EXPORT_SYMBOL_HDA(snd_hda_add_codec_preset);

int snd_hda_delete_codec_preset(struct hda_codec_preset_list *preset)
{
	mutex_lock(&preset_mutex);
	list_del(&preset->list);
	mutex_unlock(&preset_mutex);
	return 0;
}
EXPORT_SYMBOL_HDA(snd_hda_delete_codec_preset);

#ifdef CONFIG_PM
static void hda_power_work(struct work_struct *work);
static void hda_keep_power_on(struct hda_codec *codec);
#define hda_codec_is_power_on(codec)	((codec)->power_on)
static inline void hda_call_pm_notify(struct hda_bus *bus, bool power_up)
{
	if (bus->ops.pm_notify)
		bus->ops.pm_notify(bus, power_up);
}
#else
static inline void hda_keep_power_on(struct hda_codec *codec) {}
#define hda_codec_is_power_on(codec)	1
#define hda_call_pm_notify(bus, state) {}
#endif

/**
 * snd_hda_get_jack_location - Give a location string of the jack
 * @cfg: pin default config value
 *
 * Parse the pin default config value and returns the string of the
 * jack location, e.g. "Rear", "Front", etc.
 */
const char *snd_hda_get_jack_location(u32 cfg)
{
	static char *bases[7] = {
		"N/A", "Rear", "Front", "Left", "Right", "Top", "Bottom",
	};
	static unsigned char specials_idx[] = {
		0x07, 0x08,
		0x17, 0x18, 0x19,
		0x37, 0x38
	};
	static char *specials[] = {
		"Rear Panel", "Drive Bar",
		"Riser", "HDMI", "ATAPI",
		"Mobile-In", "Mobile-Out"
	};
	int i;
	cfg = (cfg & AC_DEFCFG_LOCATION) >> AC_DEFCFG_LOCATION_SHIFT;
	if ((cfg & 0x0f) < 7)
		return bases[cfg & 0x0f];
	for (i = 0; i < ARRAY_SIZE(specials_idx); i++) {
		if (cfg == specials_idx[i])
			return specials[i];
	}
	return "UNKNOWN";
}
EXPORT_SYMBOL_HDA(snd_hda_get_jack_location);

/**
 * snd_hda_get_jack_connectivity - Give a connectivity string of the jack
 * @cfg: pin default config value
 *
 * Parse the pin default config value and returns the string of the
 * jack connectivity, i.e. external or internal connection.
 */
const char *snd_hda_get_jack_connectivity(u32 cfg)
{
	static char *jack_locations[4] = { "Ext", "Int", "Sep", "Oth" };

	return jack_locations[(cfg >> (AC_DEFCFG_LOCATION_SHIFT + 4)) & 3];
}
EXPORT_SYMBOL_HDA(snd_hda_get_jack_connectivity);

/**
 * snd_hda_get_jack_type - Give a type string of the jack
 * @cfg: pin default config value
 *
 * Parse the pin default config value and returns the string of the
 * jack type, i.e. the purpose of the jack, such as Line-Out or CD.
 */
const char *snd_hda_get_jack_type(u32 cfg)
{
	static char *jack_types[16] = {
		"Line Out", "Speaker", "HP Out", "CD",
		"SPDIF Out", "Digital Out", "Modem Line", "Modem Hand",
		"Line In", "Aux", "Mic", "Telephony",
		"SPDIF In", "Digitial In", "Reserved", "Other"
	};

	return jack_types[(cfg & AC_DEFCFG_DEVICE)
				>> AC_DEFCFG_DEVICE_SHIFT];
}
EXPORT_SYMBOL_HDA(snd_hda_get_jack_type);

/*
 * Compose a 32bit command word to be sent to the HD-audio controller
 */
static inline unsigned int
make_codec_cmd(struct hda_codec *codec, hda_nid_t nid, int direct,
	       unsigned int verb, unsigned int parm)
{
	u32 val;

	if ((codec->addr & ~0xf) || (direct & ~1) || (nid & ~0x7f) ||
	    (verb & ~0xfff) || (parm & ~0xffff)) {
		printk(KERN_ERR "hda-codec: out of range cmd %x:%x:%x:%x:%x\n",
		       codec->addr, direct, nid, verb, parm);
		return ~0;
	}

	val = (u32)codec->addr << 28;
	val |= (u32)direct << 27;
	val |= (u32)nid << 20;
	val |= verb << 8;
	val |= parm;
	return val;
}

/*
 * Send and receive a verb
 */
static int codec_exec_verb(struct hda_codec *codec, unsigned int cmd,
			   unsigned int *res)
{
	struct hda_bus *bus = codec->bus;
	int err;

	if (cmd == ~0)
		return -1;

	if (res)
		*res = -1;
 again:
	snd_hda_power_up(codec);
	mutex_lock(&bus->cmd_mutex);
	trace_hda_send_cmd(codec, cmd);
	err = bus->ops.command(bus, cmd);
	if (!err && res) {
		*res = bus->ops.get_response(bus, codec->addr);
		trace_hda_get_response(codec, *res);
	}
	mutex_unlock(&bus->cmd_mutex);
	snd_hda_power_down(codec);
	if (!codec->in_pm && res && *res == -1 && bus->rirb_error) {
		if (bus->response_reset) {
			snd_printd("hda_codec: resetting BUS due to "
				   "fatal communication error\n");
			trace_hda_bus_reset(bus);
			bus->ops.bus_reset(bus);
		}
		goto again;
	}
	/* clear reset-flag when the communication gets recovered */
	if (!err || codec->in_pm)
		bus->response_reset = 0;
	return err;
}

/**
 * snd_hda_codec_read - send a command and get the response
 * @codec: the HDA codec
 * @nid: NID to send the command
 * @direct: direct flag
 * @verb: the verb to send
 * @parm: the parameter for the verb
 *
 * Send a single command and read the corresponding response.
 *
 * Returns the obtained response value, or -1 for an error.
 */
unsigned int snd_hda_codec_read(struct hda_codec *codec, hda_nid_t nid,
				int direct,
				unsigned int verb, unsigned int parm)
{
	unsigned cmd = make_codec_cmd(codec, nid, direct, verb, parm);
	unsigned int res;
	if (codec_exec_verb(codec, cmd, &res))
		return -1;
	return res;
}
EXPORT_SYMBOL_HDA(snd_hda_codec_read);

/**
 * snd_hda_codec_write - send a single command without waiting for response
 * @codec: the HDA codec
 * @nid: NID to send the command
 * @direct: direct flag
 * @verb: the verb to send
 * @parm: the parameter for the verb
 *
 * Send a single command without waiting for response.
 *
 * Returns 0 if successful, or a negative error code.
 */
int snd_hda_codec_write(struct hda_codec *codec, hda_nid_t nid, int direct,
			 unsigned int verb, unsigned int parm)
{
	unsigned int cmd = make_codec_cmd(codec, nid, direct, verb, parm);
	unsigned int res;
	return codec_exec_verb(codec, cmd,
			       codec->bus->sync_write ? &res : NULL);
}
EXPORT_SYMBOL_HDA(snd_hda_codec_write);

/**
 * snd_hda_sequence_write - sequence writes
 * @codec: the HDA codec
 * @seq: VERB array to send
 *
 * Send the commands sequentially from the given array.
 * The array must be terminated with NID=0.
 */
void snd_hda_sequence_write(struct hda_codec *codec, const struct hda_verb *seq)
{
	for (; seq->nid; seq++)
		snd_hda_codec_write(codec, seq->nid, 0, seq->verb, seq->param);
}
EXPORT_SYMBOL_HDA(snd_hda_sequence_write);

/**
 * snd_hda_get_sub_nodes - get the range of sub nodes
 * @codec: the HDA codec
 * @nid: NID to parse
 * @start_id: the pointer to store the start NID
 *
 * Parse the NID and store the start NID of its sub-nodes.
 * Returns the number of sub-nodes.
 */
int snd_hda_get_sub_nodes(struct hda_codec *codec, hda_nid_t nid,
			  hda_nid_t *start_id)
{
	unsigned int parm;

	parm = snd_hda_param_read(codec, nid, AC_PAR_NODE_COUNT);
	if (parm == -1)
		return 0;
	*start_id = (parm >> 16) & 0x7fff;
	return (int)(parm & 0x7fff);
}
EXPORT_SYMBOL_HDA(snd_hda_get_sub_nodes);

/* look up the cached results */
static hda_nid_t *lookup_conn_list(struct snd_array *array, hda_nid_t nid)
{
	int i, len;
	for (i = 0; i < array->used; ) {
		hda_nid_t *p = snd_array_elem(array, i);
		if (nid == *p)
			return p;
		len = p[1];
		i += len + 2;
	}
	return NULL;
}

/* read the connection and add to the cache */
static int read_and_add_raw_conns(struct hda_codec *codec, hda_nid_t nid)
{
	hda_nid_t list[HDA_MAX_CONNECTIONS];
	int len;

	len = snd_hda_get_raw_connections(codec, nid, list, ARRAY_SIZE(list));
	if (len < 0)
		return len;
	return snd_hda_override_conn_list(codec, nid, len, list);
}

/**
 * snd_hda_get_connections - copy connection list
 * @codec: the HDA codec
 * @nid: NID to parse
 * @conn_list: connection list array; when NULL, checks only the size
 * @max_conns: max. number of connections to store
 *
 * Parses the connection list of the given widget and stores the list
 * of NIDs.
 *
 * Returns the number of connections, or a negative error code.
 */
int snd_hda_get_connections(struct hda_codec *codec, hda_nid_t nid,
			    hda_nid_t *conn_list, int max_conns)
{
	struct snd_array *array = &codec->conn_lists;
	int len;
	hda_nid_t *p;
	bool added = false;

 again:
	mutex_lock(&codec->hash_mutex);
	len = -1;
	/* if the connection-list is already cached, read it */
	p = lookup_conn_list(array, nid);
	if (p) {
		len = p[1];
		if (conn_list && len > max_conns) {
			snd_printk(KERN_ERR "hda_codec: "
				   "Too many connections %d for NID 0x%x\n",
				   len, nid);
			mutex_unlock(&codec->hash_mutex);
			return -EINVAL;
		}
		if (conn_list && len)
			memcpy(conn_list, p + 2, len * sizeof(hda_nid_t));
	}
	mutex_unlock(&codec->hash_mutex);
	if (len >= 0)
		return len;
	if (snd_BUG_ON(added))
		return -EINVAL;

	len = read_and_add_raw_conns(codec, nid);
	if (len < 0)
		return len;
	added = true;
	goto again;
}
EXPORT_SYMBOL_HDA(snd_hda_get_connections);

/**
 * snd_hda_get_raw_connections - copy connection list without cache
 * @codec: the HDA codec
 * @nid: NID to parse
 * @conn_list: connection list array
 * @max_conns: max. number of connections to store
 *
 * Like snd_hda_get_connections(), copy the connection list but without
 * checking through the connection-list cache.
 * Currently called only from hda_proc.c, so not exported.
 */
int snd_hda_get_raw_connections(struct hda_codec *codec, hda_nid_t nid,
				hda_nid_t *conn_list, int max_conns)
{
	unsigned int parm;
	int i, conn_len, conns;
	unsigned int shift, num_elems, mask;
	unsigned int wcaps;
	hda_nid_t prev_nid;

	if (snd_BUG_ON(!conn_list || max_conns <= 0))
		return -EINVAL;

	wcaps = get_wcaps(codec, nid);
	if (!(wcaps & AC_WCAP_CONN_LIST) &&
	    get_wcaps_type(wcaps) != AC_WID_VOL_KNB)
		return 0;

	parm = snd_hda_param_read(codec, nid, AC_PAR_CONNLIST_LEN);
	if (parm & AC_CLIST_LONG) {
		/* long form */
		shift = 16;
		num_elems = 2;
	} else {
		/* short form */
		shift = 8;
		num_elems = 4;
	}
	conn_len = parm & AC_CLIST_LENGTH;
	mask = (1 << (shift-1)) - 1;

	if (!conn_len)
		return 0; /* no connection */

	if (conn_len == 1) {
		/* single connection */
		parm = snd_hda_codec_read(codec, nid, 0,
					  AC_VERB_GET_CONNECT_LIST, 0);
		if (parm == -1 && codec->bus->rirb_error)
			return -EIO;
		conn_list[0] = parm & mask;
		return 1;
	}

	/* multi connection */
	conns = 0;
	prev_nid = 0;
	for (i = 0; i < conn_len; i++) {
		int range_val;
		hda_nid_t val, n;

		if (i % num_elems == 0) {
			parm = snd_hda_codec_read(codec, nid, 0,
						  AC_VERB_GET_CONNECT_LIST, i);
			if (parm == -1 && codec->bus->rirb_error)
				return -EIO;
		}
		range_val = !!(parm & (1 << (shift-1))); /* ranges */
		val = parm & mask;
		if (val == 0) {
			snd_printk(KERN_WARNING "hda_codec: "
				   "invalid CONNECT_LIST verb %x[%i]:%x\n",
				    nid, i, parm);
			return 0;
		}
		parm >>= shift;
		if (range_val) {
			/* ranges between the previous and this one */
			if (!prev_nid || prev_nid >= val) {
				snd_printk(KERN_WARNING "hda_codec: "
					   "invalid dep_range_val %x:%x\n",
					   prev_nid, val);
				continue;
			}
			for (n = prev_nid + 1; n <= val; n++) {
				if (conns >= max_conns) {
					snd_printk(KERN_ERR "hda_codec: "
						   "Too many connections %d for NID 0x%x\n",
						   conns, nid);
					return -EINVAL;
				}
				conn_list[conns++] = n;
			}
		} else {
			if (conns >= max_conns) {
				snd_printk(KERN_ERR "hda_codec: "
					   "Too many connections %d for NID 0x%x\n",
					   conns, nid);
				return -EINVAL;
			}
			conn_list[conns++] = val;
		}
		prev_nid = val;
	}
	return conns;
}

static bool add_conn_list(struct snd_array *array, hda_nid_t nid)
{
	hda_nid_t *p = snd_array_new(array);
	if (!p)
		return false;
	*p = nid;
	return true;
}

/**
 * snd_hda_override_conn_list - add/modify the connection-list to cache
 * @codec: the HDA codec
 * @nid: NID to parse
 * @len: number of connection list entries
 * @list: the list of connection entries
 *
 * Add or modify the given connection-list to the cache.  If the corresponding
 * cache already exists, invalidate it and append a new one.
 *
 * Returns zero or a negative error code.
 */
int snd_hda_override_conn_list(struct hda_codec *codec, hda_nid_t nid, int len,
			       const hda_nid_t *list)
{
	struct snd_array *array = &codec->conn_lists;
	hda_nid_t *p;
	int i, old_used;

	mutex_lock(&codec->hash_mutex);
	p = lookup_conn_list(array, nid);
	if (p)
		*p = -1; /* invalidate the old entry */

	old_used = array->used;
	if (!add_conn_list(array, nid) || !add_conn_list(array, len))
		goto error_add;
	for (i = 0; i < len; i++)
		if (!add_conn_list(array, list[i]))
			goto error_add;
	mutex_unlock(&codec->hash_mutex);
	return 0;

 error_add:
	array->used = old_used;
	mutex_unlock(&codec->hash_mutex);
	return -ENOMEM;
}
EXPORT_SYMBOL_HDA(snd_hda_override_conn_list);

/**
 * snd_hda_get_conn_index - get the connection index of the given NID
 * @codec: the HDA codec
 * @mux: NID containing the list
 * @nid: NID to select
 * @recursive: 1 when searching NID recursively, otherwise 0
 *
 * Parses the connection list of the widget @mux and checks whether the
 * widget @nid is present.  If it is, return the connection index.
 * Otherwise it returns -1.
 */
int snd_hda_get_conn_index(struct hda_codec *codec, hda_nid_t mux,
			   hda_nid_t nid, int recursive)
{
	hda_nid_t conn[HDA_MAX_NUM_INPUTS];
	int i, nums;

	nums = snd_hda_get_connections(codec, mux, conn, ARRAY_SIZE(conn));
	for (i = 0; i < nums; i++)
		if (conn[i] == nid)
			return i;
	if (!recursive)
		return -1;
	if (recursive > 5) {
		snd_printd("hda_codec: too deep connection for 0x%x\n", nid);
		return -1;
	}
	recursive++;
	for (i = 0; i < nums; i++) {
		unsigned int type = get_wcaps_type(get_wcaps(codec, conn[i]));
		if (type == AC_WID_PIN || type == AC_WID_AUD_OUT)
			continue;
		if (snd_hda_get_conn_index(codec, conn[i], nid, recursive) >= 0)
			return i;
	}
	return -1;
}
EXPORT_SYMBOL_HDA(snd_hda_get_conn_index);

/**
 * snd_hda_queue_unsol_event - add an unsolicited event to queue
 * @bus: the BUS
 * @res: unsolicited event (lower 32bit of RIRB entry)
 * @res_ex: codec addr and flags (upper 32bit or RIRB entry)
 *
 * Adds the given event to the queue.  The events are processed in
 * the workqueue asynchronously.  Call this function in the interrupt
 * hanlder when RIRB receives an unsolicited event.
 *
 * Returns 0 if successful, or a negative error code.
 */
int snd_hda_queue_unsol_event(struct hda_bus *bus, u32 res, u32 res_ex)
{
	struct hda_bus_unsolicited *unsol;
	unsigned int wp;

	trace_hda_unsol_event(bus, res, res_ex);
	unsol = bus->unsol;
	if (!unsol)
		return 0;

	wp = (unsol->wp + 1) % HDA_UNSOL_QUEUE_SIZE;
	unsol->wp = wp;

	wp <<= 1;
	unsol->queue[wp] = res;
	unsol->queue[wp + 1] = res_ex;

	queue_work(bus->workq, &unsol->work);

	return 0;
}
EXPORT_SYMBOL_HDA(snd_hda_queue_unsol_event);

/*
 * process queued unsolicited events
 */
static void process_unsol_events(struct work_struct *work)
{
	struct hda_bus_unsolicited *unsol =
		container_of(work, struct hda_bus_unsolicited, work);
	struct hda_bus *bus = unsol->bus;
	struct hda_codec *codec;
	unsigned int rp, caddr, res;

	while (unsol->rp != unsol->wp) {
		rp = (unsol->rp + 1) % HDA_UNSOL_QUEUE_SIZE;
		unsol->rp = rp;
		rp <<= 1;
		res = unsol->queue[rp];
		caddr = unsol->queue[rp + 1];
		if (!(caddr & (1 << 4))) /* no unsolicited event? */
			continue;
		codec = bus->caddr_tbl[caddr & 0x0f];
		if (codec && codec->patch_ops.unsol_event)
			codec->patch_ops.unsol_event(codec, res);
	}
}

/*
 * initialize unsolicited queue
 */
static int init_unsol_queue(struct hda_bus *bus)
{
	struct hda_bus_unsolicited *unsol;

	if (bus->unsol) /* already initialized */
		return 0;

	unsol = kzalloc(sizeof(*unsol), GFP_KERNEL);
	if (!unsol) {
		snd_printk(KERN_ERR "hda_codec: "
			   "can't allocate unsolicited queue\n");
		return -ENOMEM;
	}
	INIT_WORK(&unsol->work, process_unsol_events);
	unsol->bus = bus;
	bus->unsol = unsol;
	return 0;
}

/*
 * destructor
 */
static void snd_hda_codec_free(struct hda_codec *codec);

static int snd_hda_bus_free(struct hda_bus *bus)
{
	struct hda_codec *codec, *n;

	if (!bus)
		return 0;
	if (bus->workq)
		flush_workqueue(bus->workq);
	if (bus->unsol)
		kfree(bus->unsol);
	list_for_each_entry_safe(codec, n, &bus->codec_list, list) {
		snd_hda_codec_free(codec);
	}
	if (bus->ops.private_free)
		bus->ops.private_free(bus);
	if (bus->workq)
		destroy_workqueue(bus->workq);
	kfree(bus);
	return 0;
}

static int snd_hda_bus_dev_free(struct snd_device *device)
{
	struct hda_bus *bus = device->device_data;
	bus->shutdown = 1;
	return snd_hda_bus_free(bus);
}

#ifdef CONFIG_SND_HDA_HWDEP
static int snd_hda_bus_dev_register(struct snd_device *device)
{
	struct hda_bus *bus = device->device_data;
	struct hda_codec *codec;
	list_for_each_entry(codec, &bus->codec_list, list) {
		snd_hda_hwdep_add_sysfs(codec);
		snd_hda_hwdep_add_power_sysfs(codec);
	}
	return 0;
}
#else
#define snd_hda_bus_dev_register	NULL
#endif

/**
 * snd_hda_bus_new - create a HDA bus
 * @card: the card entry
 * @temp: the template for hda_bus information
 * @busp: the pointer to store the created bus instance
 *
 * Returns 0 if successful, or a negative error code.
 */
int /*__devinit*/ snd_hda_bus_new(struct snd_card *card,
			      const struct hda_bus_template *temp,
			      struct hda_bus **busp)
{
	struct hda_bus *bus;
	int err;
	static struct snd_device_ops dev_ops = {
		.dev_register = snd_hda_bus_dev_register,
		.dev_free = snd_hda_bus_dev_free,
	};

	if (snd_BUG_ON(!temp))
		return -EINVAL;
	if (snd_BUG_ON(!temp->ops.command || !temp->ops.get_response))
		return -EINVAL;

	if (busp)
		*busp = NULL;

	bus = kzalloc(sizeof(*bus), GFP_KERNEL);
	if (bus == NULL) {
		snd_printk(KERN_ERR "can't allocate struct hda_bus\n");
		return -ENOMEM;
	}

	bus->card = card;
	bus->private_data = temp->private_data;
	bus->pci = temp->pci;
	bus->modelname = temp->modelname;
	bus->power_save = temp->power_save;
	bus->ops = temp->ops;

	mutex_init(&bus->cmd_mutex);
	mutex_init(&bus->prepare_mutex);
	INIT_LIST_HEAD(&bus->codec_list);

	snprintf(bus->workq_name, sizeof(bus->workq_name),
		 "hd-audio%d", card->number);
	bus->workq = create_singlethread_workqueue(bus->workq_name);
	if (!bus->workq) {
		snd_printk(KERN_ERR "cannot create workqueue %s\n",
			   bus->workq_name);
		kfree(bus);
		return -ENOMEM;
	}

	err = snd_device_new(card, SNDRV_DEV_BUS, bus, &dev_ops);
	if (err < 0) {
		snd_hda_bus_free(bus);
		return err;
	}
	if (busp)
		*busp = bus;
	return 0;
}
EXPORT_SYMBOL_HDA(snd_hda_bus_new);

#ifdef CONFIG_SND_HDA_GENERIC
#define is_generic_config(codec) \
	(codec->modelname && !strcmp(codec->modelname, "generic"))
#else
#define is_generic_config(codec)	0
#endif

#ifdef MODULE
#define HDA_MODREQ_MAX_COUNT	2	/* two request_modules()'s */
#else
#define HDA_MODREQ_MAX_COUNT	0	/* all presets are statically linked */
#endif

/*
 * find a matching codec preset
 */
static const struct hda_codec_preset *
find_codec_preset(struct hda_codec *codec)
{
	struct hda_codec_preset_list *tbl;
	const struct hda_codec_preset *preset;
	unsigned int mod_requested = 0;

	if (is_generic_config(codec))
		return NULL; /* use the generic parser */

 again:
	mutex_lock(&preset_mutex);
	list_for_each_entry(tbl, &hda_preset_tables, list) {
		if (!try_module_get(tbl->owner)) {
			snd_printk(KERN_ERR "hda_codec: cannot module_get\n");
			continue;
		}
		for (preset = tbl->preset; preset->id; preset++) {
			u32 mask = preset->mask;
			if (preset->afg && preset->afg != codec->afg)
				continue;
			if (preset->mfg && preset->mfg != codec->mfg)
				continue;
			if (!mask)
				mask = ~0;
			if (preset->id == (codec->vendor_id & mask) &&
			    (!preset->rev ||
			     preset->rev == codec->revision_id)) {
				mutex_unlock(&preset_mutex);
				codec->owner = tbl->owner;
				return preset;
			}
		}
		module_put(tbl->owner);
	}
	mutex_unlock(&preset_mutex);

	if (mod_requested < HDA_MODREQ_MAX_COUNT) {
		char name[32];
		if (!mod_requested)
			snprintf(name, sizeof(name), "snd-hda-codec-id:%08x",
				 codec->vendor_id);
		else
			snprintf(name, sizeof(name), "snd-hda-codec-id:%04x*",
				 (codec->vendor_id >> 16) & 0xffff);
		request_module(name);
		mod_requested++;
		goto again;
	}
	return NULL;
}

/*
 * get_codec_name - store the codec name
 */
static int get_codec_name(struct hda_codec *codec)
{
	const struct hda_vendor_id *c;
	const char *vendor = NULL;
	u16 vendor_id = codec->vendor_id >> 16;
	char tmp[16];

	if (codec->vendor_name)
		goto get_chip_name;

	for (c = hda_vendor_ids; c->id; c++) {
		if (c->id == vendor_id) {
			vendor = c->name;
			break;
		}
	}
	if (!vendor) {
		sprintf(tmp, "Generic %04x", vendor_id);
		vendor = tmp;
	}
	codec->vendor_name = kstrdup(vendor, GFP_KERNEL);
	if (!codec->vendor_name)
		return -ENOMEM;

 get_chip_name:
	if (codec->chip_name)
		return 0;

	if (codec->preset && codec->preset->name)
		codec->chip_name = kstrdup(codec->preset->name, GFP_KERNEL);
	else {
		sprintf(tmp, "ID %x", codec->vendor_id & 0xffff);
		codec->chip_name = kstrdup(tmp, GFP_KERNEL);
	}
	if (!codec->chip_name)
		return -ENOMEM;
	return 0;
}

/*
 * look for an AFG and MFG nodes
 */
static void /*__devinit*/ setup_fg_nodes(struct hda_codec *codec)
{
	int i, total_nodes, function_id;
	hda_nid_t nid;

	total_nodes = snd_hda_get_sub_nodes(codec, AC_NODE_ROOT, &nid);
	for (i = 0; i < total_nodes; i++, nid++) {
		function_id = snd_hda_param_read(codec, nid,
						AC_PAR_FUNCTION_TYPE);
		switch (function_id & 0xff) {
		case AC_GRP_AUDIO_FUNCTION:
			codec->afg = nid;
			codec->afg_function_id = function_id & 0xff;
			codec->afg_unsol = (function_id >> 8) & 1;
			break;
		case AC_GRP_MODEM_FUNCTION:
			codec->mfg = nid;
			codec->mfg_function_id = function_id & 0xff;
			codec->mfg_unsol = (function_id >> 8) & 1;
			break;
		default:
			break;
		}
	}
}

/*
 * read widget caps for each widget and store in cache
 */
static int read_widget_caps(struct hda_codec *codec, hda_nid_t fg_node)
{
	int i;
	hda_nid_t nid;

	codec->num_nodes = snd_hda_get_sub_nodes(codec, fg_node,
						 &codec->start_nid);
	codec->wcaps = kmalloc(codec->num_nodes * 4, GFP_KERNEL);
	if (!codec->wcaps)
		return -ENOMEM;
	nid = codec->start_nid;
	for (i = 0; i < codec->num_nodes; i++, nid++)
		codec->wcaps[i] = snd_hda_param_read(codec, nid,
						     AC_PAR_AUDIO_WIDGET_CAP);
	return 0;
}

/* read all pin default configurations and save codec->init_pins */
static int read_pin_defaults(struct hda_codec *codec)
{
	int i;
	hda_nid_t nid = codec->start_nid;

	for (i = 0; i < codec->num_nodes; i++, nid++) {
		struct hda_pincfg *pin;
		unsigned int wcaps = get_wcaps(codec, nid);
		unsigned int wid_type = get_wcaps_type(wcaps);
		if (wid_type != AC_WID_PIN)
			continue;
		pin = snd_array_new(&codec->init_pins);
		if (!pin)
			return -ENOMEM;
		pin->nid = nid;
		pin->cfg = snd_hda_codec_read(codec, nid, 0,
					      AC_VERB_GET_CONFIG_DEFAULT, 0);
		pin->ctrl = snd_hda_codec_read(codec, nid, 0,
					       AC_VERB_GET_PIN_WIDGET_CONTROL,
					       0);
	}
	return 0;
}

/* look up the given pin config list and return the item matching with NID */
static struct hda_pincfg *look_up_pincfg(struct hda_codec *codec,
					 struct snd_array *array,
					 hda_nid_t nid)
{
	int i;
	for (i = 0; i < array->used; i++) {
		struct hda_pincfg *pin = snd_array_elem(array, i);
		if (pin->nid == nid)
			return pin;
	}
	return NULL;
}

/* write a config value for the given NID */
static void set_pincfg(struct hda_codec *codec, hda_nid_t nid,
		       unsigned int cfg)
{
	int i;
	for (i = 0; i < 4; i++) {
		snd_hda_codec_write(codec, nid, 0,
				    AC_VERB_SET_CONFIG_DEFAULT_BYTES_0 + i,
				    cfg & 0xff);
		cfg >>= 8;
	}
}

/* set the current pin config value for the given NID.
 * the value is cached, and read via snd_hda_codec_get_pincfg()
 */
int snd_hda_add_pincfg(struct hda_codec *codec, struct snd_array *list,
		       hda_nid_t nid, unsigned int cfg)
{
	struct hda_pincfg *pin;
	unsigned int oldcfg;

	if (get_wcaps_type(get_wcaps(codec, nid)) != AC_WID_PIN)
		return -EINVAL;

	oldcfg = snd_hda_codec_get_pincfg(codec, nid);
	pin = look_up_pincfg(codec, list, nid);
	if (!pin) {
		pin = snd_array_new(list);
		if (!pin)
			return -ENOMEM;
		pin->nid = nid;
	}
	pin->cfg = cfg;

	/* change only when needed; e.g. if the pincfg is already present
	 * in user_pins[], don't write it
	 */
	cfg = snd_hda_codec_get_pincfg(codec, nid);
	if (oldcfg != cfg)
		set_pincfg(codec, nid, cfg);
	return 0;
}

/**
 * snd_hda_codec_set_pincfg - Override a pin default configuration
 * @codec: the HDA codec
 * @nid: NID to set the pin config
 * @cfg: the pin default config value
 *
 * Override a pin default configuration value in the cache.
 * This value can be read by snd_hda_codec_get_pincfg() in a higher
 * priority than the real hardware value.
 */
int snd_hda_codec_set_pincfg(struct hda_codec *codec,
			     hda_nid_t nid, unsigned int cfg)
{
	return snd_hda_add_pincfg(codec, &codec->driver_pins, nid, cfg);
}
EXPORT_SYMBOL_HDA(snd_hda_codec_set_pincfg);

/**
 * snd_hda_codec_get_pincfg - Obtain a pin-default configuration
 * @codec: the HDA codec
 * @nid: NID to get the pin config
 *
 * Get the current pin config value of the given pin NID.
 * If the pincfg value is cached or overridden via sysfs or driver,
 * returns the cached value.
 */
unsigned int snd_hda_codec_get_pincfg(struct hda_codec *codec, hda_nid_t nid)
{
	struct hda_pincfg *pin;

#ifdef CONFIG_SND_HDA_HWDEP
	pin = look_up_pincfg(codec, &codec->user_pins, nid);
	if (pin)
		return pin->cfg;
#endif
	pin = look_up_pincfg(codec, &codec->driver_pins, nid);
	if (pin)
		return pin->cfg;
	pin = look_up_pincfg(codec, &codec->init_pins, nid);
	if (pin)
		return pin->cfg;
	return 0;
}
EXPORT_SYMBOL_HDA(snd_hda_codec_get_pincfg);

/* restore all current pin configs */
static void restore_pincfgs(struct hda_codec *codec)
{
	int i;
	for (i = 0; i < codec->init_pins.used; i++) {
		struct hda_pincfg *pin = snd_array_elem(&codec->init_pins, i);
		set_pincfg(codec, pin->nid,
			   snd_hda_codec_get_pincfg(codec, pin->nid));
	}
}

/**
 * snd_hda_shutup_pins - Shut up all pins
 * @codec: the HDA codec
 *
 * Clear all pin controls to shup up before suspend for avoiding click noise.
 * The controls aren't cached so that they can be resumed properly.
 */
void snd_hda_shutup_pins(struct hda_codec *codec)
{
	int i;
	/* don't shut up pins when unloading the driver; otherwise it breaks
	 * the default pin setup at the next load of the driver
	 */
	if (codec->bus->shutdown)
		return;
	for (i = 0; i < codec->init_pins.used; i++) {
		struct hda_pincfg *pin = snd_array_elem(&codec->init_pins, i);
		/* use read here for syncing after issuing each verb */
		snd_hda_codec_read(codec, pin->nid, 0,
				   AC_VERB_SET_PIN_WIDGET_CONTROL, 0);
	}
	codec->pins_shutup = 1;
}
EXPORT_SYMBOL_HDA(snd_hda_shutup_pins);

#ifdef CONFIG_PM
/* Restore the pin controls cleared previously via snd_hda_shutup_pins() */
static void restore_shutup_pins(struct hda_codec *codec)
{
	int i;
	if (!codec->pins_shutup)
		return;
	if (codec->bus->shutdown)
		return;
	for (i = 0; i < codec->init_pins.used; i++) {
		struct hda_pincfg *pin = snd_array_elem(&codec->init_pins, i);
		snd_hda_codec_write(codec, pin->nid, 0,
				    AC_VERB_SET_PIN_WIDGET_CONTROL,
				    pin->ctrl);
	}
	codec->pins_shutup = 0;
}
#endif

static void hda_jackpoll_work(struct work_struct *work)
{
	struct hda_codec *codec =
		container_of(work, struct hda_codec, jackpoll_work.work);
	if (!codec->jackpoll_interval)
		return;

	snd_hda_jack_set_dirty_all(codec);
	snd_hda_jack_poll_all(codec);
	queue_delayed_work(codec->bus->workq, &codec->jackpoll_work,
			   codec->jackpoll_interval);
}

static void init_hda_cache(struct hda_cache_rec *cache,
			   unsigned int record_size);
static void free_hda_cache(struct hda_cache_rec *cache);

/* restore the initial pin cfgs and release all pincfg lists */
static void restore_init_pincfgs(struct hda_codec *codec)
{
	/* first free driver_pins and user_pins, then call restore_pincfg
	 * so that only the values in init_pins are restored
	 */
	snd_array_free(&codec->driver_pins);
#ifdef CONFIG_SND_HDA_HWDEP
	snd_array_free(&codec->user_pins);
#endif
	restore_pincfgs(codec);
	snd_array_free(&codec->init_pins);
}

/*
 * audio-converter setup caches
 */
struct hda_cvt_setup {
	hda_nid_t nid;
	u8 stream_tag;
	u8 channel_id;
	u16 format_id;
	unsigned char active;	/* cvt is currently used */
	unsigned char dirty;	/* setups should be cleared */
};

/* get or create a cache entry for the given audio converter NID */
static struct hda_cvt_setup *
get_hda_cvt_setup(struct hda_codec *codec, hda_nid_t nid)
{
	struct hda_cvt_setup *p;
	int i;

	for (i = 0; i < codec->cvt_setups.used; i++) {
		p = snd_array_elem(&codec->cvt_setups, i);
		if (p->nid == nid)
			return p;
	}
	p = snd_array_new(&codec->cvt_setups);
	if (p)
		p->nid = nid;
	return p;
}

/*
 * codec destructor
 */
static void snd_hda_codec_free(struct hda_codec *codec)
{
	if (!codec)
		return;
	cancel_delayed_work_sync(&codec->jackpoll_work);
	snd_hda_jack_tbl_clear(codec);
	restore_init_pincfgs(codec);
#ifdef CONFIG_PM
	cancel_delayed_work(&codec->power_work);
	flush_workqueue(codec->bus->workq);
#endif
	list_del(&codec->list);
	snd_array_free(&codec->mixers);
	snd_array_free(&codec->nids);
	snd_array_free(&codec->cvt_setups);
	snd_array_free(&codec->conn_lists);
	snd_array_free(&codec->spdif_out);
	codec->bus->caddr_tbl[codec->addr] = NULL;
	if (codec->patch_ops.free)
		codec->patch_ops.free(codec);
#ifdef CONFIG_PM
	if (!codec->pm_down_notified) /* cancel leftover refcounts */
		hda_call_pm_notify(codec->bus, false);
#endif
	module_put(codec->owner);
	free_hda_cache(&codec->amp_cache);
	free_hda_cache(&codec->cmd_cache);
	kfree(codec->vendor_name);
	kfree(codec->chip_name);
	kfree(codec->modelname);
	kfree(codec->wcaps);
	kfree(codec);
}

static bool snd_hda_codec_get_supported_ps(struct hda_codec *codec,
				hda_nid_t fg, unsigned int power_state);

static unsigned int hda_set_power_state(struct hda_codec *codec,
				unsigned int power_state);

/**
 * snd_hda_codec_new - create a HDA codec
 * @bus: the bus to assign
 * @codec_addr: the codec address
 * @codecp: the pointer to store the generated codec
 *
 * Returns 0 if successful, or a negative error code.
 */
int /*__devinit*/ snd_hda_codec_new(struct hda_bus *bus,
				unsigned int codec_addr,
				struct hda_codec **codecp)
{
	struct hda_codec *codec;
	char component[31];
	hda_nid_t fg;
	int err;

	if (snd_BUG_ON(!bus))
		return -EINVAL;
	if (snd_BUG_ON(codec_addr > HDA_MAX_CODEC_ADDRESS))
		return -EINVAL;

	if (bus->caddr_tbl[codec_addr]) {
		snd_printk(KERN_ERR "hda_codec: "
			   "address 0x%x is already occupied\n", codec_addr);
		return -EBUSY;
	}

	codec = kzalloc(sizeof(*codec), GFP_KERNEL);
	if (codec == NULL) {
		snd_printk(KERN_ERR "can't allocate struct hda_codec\n");
		return -ENOMEM;
	}

	codec->bus = bus;
	codec->addr = codec_addr;
	mutex_init(&codec->spdif_mutex);
	mutex_init(&codec->control_mutex);
	mutex_init(&codec->hash_mutex);
	init_hda_cache(&codec->amp_cache, sizeof(struct hda_amp_info));
	init_hda_cache(&codec->cmd_cache, sizeof(struct hda_cache_head));
	snd_array_init(&codec->mixers, sizeof(struct hda_nid_item), 32);
	snd_array_init(&codec->nids, sizeof(struct hda_nid_item), 32);
	snd_array_init(&codec->init_pins, sizeof(struct hda_pincfg), 16);
	snd_array_init(&codec->driver_pins, sizeof(struct hda_pincfg), 16);
	snd_array_init(&codec->cvt_setups, sizeof(struct hda_cvt_setup), 8);
	snd_array_init(&codec->conn_lists, sizeof(hda_nid_t), 64);
	snd_array_init(&codec->spdif_out, sizeof(struct hda_spdif_out), 16);
	INIT_DELAYED_WORK(&codec->jackpoll_work, hda_jackpoll_work);

#ifdef CONFIG_PM
	spin_lock_init(&codec->power_lock);
	INIT_DELAYED_WORK(&codec->power_work, hda_power_work);
	/* snd_hda_codec_new() marks the codec as power-up, and leave it as is.
	 * the caller has to power down appropriatley after initialization
	 * phase.
	 */
	hda_keep_power_on(codec);
	hda_call_pm_notify(bus, true);
#endif

	if (codec->bus->modelname) {
		codec->modelname = kstrdup(codec->bus->modelname, GFP_KERNEL);
		if (!codec->modelname) {
			snd_hda_codec_free(codec);
			return -ENODEV;
		}
	}

	list_add_tail(&codec->list, &bus->codec_list);
	bus->caddr_tbl[codec_addr] = codec;

	codec->vendor_id = snd_hda_param_read(codec, AC_NODE_ROOT,
					      AC_PAR_VENDOR_ID);
	if (codec->vendor_id == -1)
		/* read again, hopefully the access method was corrected
		 * in the last read...
		 */
		codec->vendor_id = snd_hda_param_read(codec, AC_NODE_ROOT,
						      AC_PAR_VENDOR_ID);
	codec->subsystem_id = snd_hda_param_read(codec, AC_NODE_ROOT,
						 AC_PAR_SUBSYSTEM_ID);
	codec->revision_id = snd_hda_param_read(codec, AC_NODE_ROOT,
						AC_PAR_REV_ID);

	setup_fg_nodes(codec);
	if (!codec->afg && !codec->mfg) {
		snd_printdd("hda_codec: no AFG or MFG node found\n");
		err = -ENODEV;
		goto error;
	}

	fg = codec->afg ? codec->afg : codec->mfg;
	err = read_widget_caps(codec, fg);
	if (err < 0) {
		snd_printk(KERN_ERR "hda_codec: cannot malloc\n");
		goto error;
	}
	err = read_pin_defaults(codec);
	if (err < 0)
		goto error;

	if (!codec->subsystem_id) {
		codec->subsystem_id =
			snd_hda_codec_read(codec, fg, 0,
					   AC_VERB_GET_SUBSYSTEM_ID, 0);
	}

#ifdef CONFIG_PM
	codec->d3_stop_clk = snd_hda_codec_get_supported_ps(codec, fg,
					AC_PWRST_CLKSTOP);
	if (!codec->d3_stop_clk)
		bus->power_keep_link_on = 1;
#endif
	codec->epss = snd_hda_codec_get_supported_ps(codec, fg,
					AC_PWRST_EPSS);

	/* power-up all before initialization */
	hda_set_power_state(codec, AC_PWRST_D0);

	snd_hda_codec_proc_new(codec);

	snd_hda_create_hwdep(codec);

	sprintf(component, "HDA:%08x,%08x,%08x", codec->vendor_id,
		codec->subsystem_id, codec->revision_id);
	snd_component_add(codec->bus->card, component);

	if (codecp)
		*codecp = codec;
	return 0;

 error:
	snd_hda_codec_free(codec);
	return err;
}
EXPORT_SYMBOL_HDA(snd_hda_codec_new);

/**
 * snd_hda_codec_configure - (Re-)configure the HD-audio codec
 * @codec: the HDA codec
 *
 * Start parsing of the given codec tree and (re-)initialize the whole
 * patch instance.
 *
 * Returns 0 if successful or a negative error code.
 */
int snd_hda_codec_configure(struct hda_codec *codec)
{
	int err;

	codec->preset = find_codec_preset(codec);
	if (!codec->vendor_name || !codec->chip_name) {
		err = get_codec_name(codec);
		if (err < 0)
			return err;
	}

	if (is_generic_config(codec)) {
		err = snd_hda_parse_generic_codec(codec);
		goto patched;
	}
	if (codec->preset && codec->preset->patch) {
		err = codec->preset->patch(codec);
		goto patched;
	}

	/* call the default parser */
	err = snd_hda_parse_generic_codec(codec);
	if (err < 0)
		printk(KERN_ERR "hda-codec: No codec parser is available\n");

 patched:
	if (!err && codec->patch_ops.unsol_event)
		err = init_unsol_queue(codec->bus);
	/* audio codec should override the mixer name */
	if (!err && (codec->afg || !*codec->bus->card->mixername))
		snprintf(codec->bus->card->mixername,
			 sizeof(codec->bus->card->mixername),
			 "%s %s", codec->vendor_name, codec->chip_name);
	return err;
}
EXPORT_SYMBOL_HDA(snd_hda_codec_configure);

/* update the stream-id if changed */
static void update_pcm_stream_id(struct hda_codec *codec,
				 struct hda_cvt_setup *p, hda_nid_t nid,
				 u32 stream_tag, int channel_id)
{
	unsigned int oldval, newval;

	if (p->stream_tag != stream_tag || p->channel_id != channel_id) {
		oldval = snd_hda_codec_read(codec, nid, 0, AC_VERB_GET_CONV, 0);
		newval = (stream_tag << 4) | channel_id;
		if (oldval != newval)
			snd_hda_codec_write(codec, nid, 0,
					    AC_VERB_SET_CHANNEL_STREAMID,
					    newval);
		p->stream_tag = stream_tag;
		p->channel_id = channel_id;
	}
}

/* update the format-id if changed */
static void update_pcm_format(struct hda_codec *codec, struct hda_cvt_setup *p,
			      hda_nid_t nid, int format)
{
	unsigned int oldval;

	if (p->format_id != format) {
		oldval = snd_hda_codec_read(codec, nid, 0,
					    AC_VERB_GET_STREAM_FORMAT, 0);
		if (oldval != format) {
			msleep(1);
			snd_hda_codec_write(codec, nid, 0,
					    AC_VERB_SET_STREAM_FORMAT,
					    format);
		}
		p->format_id = format;
	}
}

/**
 * snd_hda_codec_setup_stream - set up the codec for streaming
 * @codec: the CODEC to set up
 * @nid: the NID to set up
 * @stream_tag: stream tag to pass, it's between 0x1 and 0xf.
 * @channel_id: channel id to pass, zero based.
 * @format: stream format.
 */
void snd_hda_codec_setup_stream(struct hda_codec *codec, hda_nid_t nid,
				u32 stream_tag,
				int channel_id, int format)
{
	struct hda_codec *c;
	struct hda_cvt_setup *p;
	int type;
	int i;

	if (!nid)
		return;

	snd_printdd("hda_codec_setup_stream: "
		    "NID=0x%x, stream=0x%x, channel=%d, format=0x%x\n",
		    nid, stream_tag, channel_id, format);
	p = get_hda_cvt_setup(codec, nid);
	if (!p)
		return;

	if (codec->pcm_format_first)
		update_pcm_format(codec, p, nid, format);
	update_pcm_stream_id(codec, p, nid, stream_tag, channel_id);
	if (!codec->pcm_format_first)
		update_pcm_format(codec, p, nid, format);

	p->active = 1;
	p->dirty = 0;

	/* make other inactive cvts with the same stream-tag dirty */
	type = get_wcaps_type(get_wcaps(codec, nid));
	list_for_each_entry(c, &codec->bus->codec_list, list) {
		for (i = 0; i < c->cvt_setups.used; i++) {
			p = snd_array_elem(&c->cvt_setups, i);
			if (!p->active && p->stream_tag == stream_tag &&
			    get_wcaps_type(get_wcaps(c, p->nid)) == type)
				p->dirty = 1;
		}
	}
}
EXPORT_SYMBOL_HDA(snd_hda_codec_setup_stream);

static void really_cleanup_stream(struct hda_codec *codec,
				  struct hda_cvt_setup *q);

/**
 * __snd_hda_codec_cleanup_stream - clean up the codec for closing
 * @codec: the CODEC to clean up
 * @nid: the NID to clean up
 * @do_now: really clean up the stream instead of clearing the active flag
 */
void __snd_hda_codec_cleanup_stream(struct hda_codec *codec, hda_nid_t nid,
				    int do_now)
{
	struct hda_cvt_setup *p;

	if (!nid)
		return;

	if (codec->no_sticky_stream)
		do_now = 1;

	snd_printdd("hda_codec_cleanup_stream: NID=0x%x\n", nid);
	p = get_hda_cvt_setup(codec, nid);
	if (p) {
		/* here we just clear the active flag when do_now isn't set;
		 * actual clean-ups will be done later in
		 * purify_inactive_streams() called from snd_hda_codec_prpapre()
		 */
		if (do_now)
			really_cleanup_stream(codec, p);
		else
			p->active = 0;
	}
}
EXPORT_SYMBOL_HDA(__snd_hda_codec_cleanup_stream);

static void really_cleanup_stream(struct hda_codec *codec,
				  struct hda_cvt_setup *q)
{
	hda_nid_t nid = q->nid;
	if (q->stream_tag || q->channel_id)
		snd_hda_codec_write(codec, nid, 0, AC_VERB_SET_CHANNEL_STREAMID, 0);
	if (q->format_id)
		snd_hda_codec_write(codec, nid, 0, AC_VERB_SET_STREAM_FORMAT, 0
);
	memset(q, 0, sizeof(*q));
	q->nid = nid;
}

/* clean up the all conflicting obsolete streams */
static void purify_inactive_streams(struct hda_codec *codec)
{
	struct hda_codec *c;
	int i;

	list_for_each_entry(c, &codec->bus->codec_list, list) {
		for (i = 0; i < c->cvt_setups.used; i++) {
			struct hda_cvt_setup *p;
			p = snd_array_elem(&c->cvt_setups, i);
			if (p->dirty)
				really_cleanup_stream(c, p);
		}
	}
}

#ifdef CONFIG_PM
/* clean up all streams; called from suspend */
static void hda_cleanup_all_streams(struct hda_codec *codec)
{
	int i;

	for (i = 0; i < codec->cvt_setups.used; i++) {
		struct hda_cvt_setup *p = snd_array_elem(&codec->cvt_setups, i);
		if (p->stream_tag)
			really_cleanup_stream(codec, p);
	}
}
#endif

/*
 * amp access functions
 */

/* FIXME: more better hash key? */
#define HDA_HASH_KEY(nid, dir, idx) (u32)((nid) + ((idx) << 16) + ((dir) << 24))
#define HDA_HASH_PINCAP_KEY(nid) (u32)((nid) + (0x02 << 24))
#define HDA_HASH_PARPCM_KEY(nid) (u32)((nid) + (0x03 << 24))
#define HDA_HASH_PARSTR_KEY(nid) (u32)((nid) + (0x04 << 24))
#define INFO_AMP_CAPS	(1<<0)
#define INFO_AMP_VOL(ch)	(1 << (1 + (ch)))

/* initialize the hash table */
static void /*__devinit*/ init_hda_cache(struct hda_cache_rec *cache,
				     unsigned int record_size)
{
	memset(cache, 0, sizeof(*cache));
	memset(cache->hash, 0xff, sizeof(cache->hash));
	snd_array_init(&cache->buf, record_size, 64);
}

static void free_hda_cache(struct hda_cache_rec *cache)
{
	snd_array_free(&cache->buf);
}

/* query the hash.  allocate an entry if not found. */
static struct hda_cache_head  *get_hash(struct hda_cache_rec *cache, u32 key)
{
	u16 idx = key % (u16)ARRAY_SIZE(cache->hash);
	u16 cur = cache->hash[idx];
	struct hda_cache_head *info;

	while (cur != 0xffff) {
		info = snd_array_elem(&cache->buf, cur);
		if (info->key == key)
			return info;
		cur = info->next;
	}
	return NULL;
}

/* query the hash.  allocate an entry if not found. */
static struct hda_cache_head  *get_alloc_hash(struct hda_cache_rec *cache,
					      u32 key)
{
	struct hda_cache_head *info = get_hash(cache, key);
	if (!info) {
		u16 idx, cur;
		/* add a new hash entry */
		info = snd_array_new(&cache->buf);
		if (!info)
			return NULL;
		cur = snd_array_index(&cache->buf, info);
		info->key = key;
		info->val = 0;
		idx = key % (u16)ARRAY_SIZE(cache->hash);
		info->next = cache->hash[idx];
		cache->hash[idx] = cur;
	}
	return info;
}

/* query and allocate an amp hash entry */
static inline struct hda_amp_info *
get_alloc_amp_hash(struct hda_codec *codec, u32 key)
{
	return (struct hda_amp_info *)get_alloc_hash(&codec->amp_cache, key);
}

/* overwrite the value with the key in the caps hash */
static int write_caps_hash(struct hda_codec *codec, u32 key, unsigned int val)
{
	struct hda_amp_info *info;

	mutex_lock(&codec->hash_mutex);
	info = get_alloc_amp_hash(codec, key);
	if (!info) {
		mutex_unlock(&codec->hash_mutex);
		return -EINVAL;
	}
	info->amp_caps = val;
	info->head.val |= INFO_AMP_CAPS;
	mutex_unlock(&codec->hash_mutex);
	return 0;
}

/* query the value from the caps hash; if not found, fetch the current
 * value from the given function and store in the hash
 */
static unsigned int
query_caps_hash(struct hda_codec *codec, hda_nid_t nid, int dir, u32 key,
		unsigned int (*func)(struct hda_codec *, hda_nid_t, int))
{
	struct hda_amp_info *info;
	unsigned int val;

	mutex_lock(&codec->hash_mutex);
	info = get_alloc_amp_hash(codec, key);
	if (!info) {
		mutex_unlock(&codec->hash_mutex);
		return 0;
	}
	if (!(info->head.val & INFO_AMP_CAPS)) {
		mutex_unlock(&codec->hash_mutex); /* for reentrance */
		val = func(codec, nid, dir);
		write_caps_hash(codec, key, val);
	} else {
		val = info->amp_caps;
		mutex_unlock(&codec->hash_mutex);
	}
	return val;
}

static unsigned int read_amp_cap(struct hda_codec *codec, hda_nid_t nid,
				 int direction)
{
	if (!(get_wcaps(codec, nid) & AC_WCAP_AMP_OVRD))
		nid = codec->afg;
	return snd_hda_param_read(codec, nid,
				  direction == HDA_OUTPUT ?
				  AC_PAR_AMP_OUT_CAP : AC_PAR_AMP_IN_CAP);
}

/**
 * query_amp_caps - query AMP capabilities
 * @codec: the HD-auio codec
 * @nid: the NID to query
 * @direction: either #HDA_INPUT or #HDA_OUTPUT
 *
 * Query AMP capabilities for the given widget and direction.
 * Returns the obtained capability bits.
 *
 * When cap bits have been already read, this doesn't read again but
 * returns the cached value.
 */
u32 query_amp_caps(struct hda_codec *codec, hda_nid_t nid, int direction)
{
	return query_caps_hash(codec, nid, direction,
			       HDA_HASH_KEY(nid, direction, 0),
			       read_amp_cap);
}
EXPORT_SYMBOL_HDA(query_amp_caps);

/**
 * snd_hda_override_amp_caps - Override the AMP capabilities
 * @codec: the CODEC to clean up
 * @nid: the NID to clean up
 * @direction: either #HDA_INPUT or #HDA_OUTPUT
 * @caps: the capability bits to set
 *
 * Override the cached AMP caps bits value by the given one.
 * This function is useful if the driver needs to adjust the AMP ranges,
 * e.g. limit to 0dB, etc.
 *
 * Returns zero if successful or a negative error code.
 */
int snd_hda_override_amp_caps(struct hda_codec *codec, hda_nid_t nid, int dir,
			      unsigned int caps)
{
	return write_caps_hash(codec, HDA_HASH_KEY(nid, dir, 0), caps);
}
EXPORT_SYMBOL_HDA(snd_hda_override_amp_caps);

static unsigned int read_pin_cap(struct hda_codec *codec, hda_nid_t nid,
				 int dir)
{
	return snd_hda_param_read(codec, nid, AC_PAR_PIN_CAP);
}

/**
 * snd_hda_query_pin_caps - Query PIN capabilities
 * @codec: the HD-auio codec
 * @nid: the NID to query
 *
 * Query PIN capabilities for the given widget.
 * Returns the obtained capability bits.
 *
 * When cap bits have been already read, this doesn't read again but
 * returns the cached value.
 */
u32 snd_hda_query_pin_caps(struct hda_codec *codec, hda_nid_t nid)
{
	return query_caps_hash(codec, nid, 0, HDA_HASH_PINCAP_KEY(nid),
			       read_pin_cap);
}
EXPORT_SYMBOL_HDA(snd_hda_query_pin_caps);

/**
 * snd_hda_override_pin_caps - Override the pin capabilities
 * @codec: the CODEC
 * @nid: the NID to override
 * @caps: the capability bits to set
 *
 * Override the cached PIN capabilitiy bits value by the given one.
 *
 * Returns zero if successful or a negative error code.
 */
int snd_hda_override_pin_caps(struct hda_codec *codec, hda_nid_t nid,
			      unsigned int caps)
{
	return write_caps_hash(codec, HDA_HASH_PINCAP_KEY(nid), caps);
}
EXPORT_SYMBOL_HDA(snd_hda_override_pin_caps);

/* read or sync the hash value with the current value;
 * call within hash_mutex
 */
static struct hda_amp_info *
update_amp_hash(struct hda_codec *codec, hda_nid_t nid, int ch,
		int direction, int index)
{
	struct hda_amp_info *info;
	unsigned int parm, val = 0;
	bool val_read = false;

 retry:
	info = get_alloc_amp_hash(codec, HDA_HASH_KEY(nid, direction, index));
	if (!info)
		return NULL;
	if (!(info->head.val & INFO_AMP_VOL(ch))) {
		if (!val_read) {
			mutex_unlock(&codec->hash_mutex);
			parm = ch ? AC_AMP_GET_RIGHT : AC_AMP_GET_LEFT;
			parm |= direction == HDA_OUTPUT ?
				AC_AMP_GET_OUTPUT : AC_AMP_GET_INPUT;
			parm |= index;
			val = snd_hda_codec_read(codec, nid, 0,
				 AC_VERB_GET_AMP_GAIN_MUTE, parm);
			val &= 0xff;
			val_read = true;
			mutex_lock(&codec->hash_mutex);
			goto retry;
		}
		info->vol[ch] = val;
		info->head.val |= INFO_AMP_VOL(ch);
	}
	return info;
}

/*
 * write the current volume in info to the h/w
 */
static void put_vol_mute(struct hda_codec *codec, struct hda_amp_info *info,
			 hda_nid_t nid, int ch, int direction, int index,
			 int val)
{
	u32 parm;

	parm = ch ? AC_AMP_SET_RIGHT : AC_AMP_SET_LEFT;
	parm |= direction == HDA_OUTPUT ? AC_AMP_SET_OUTPUT : AC_AMP_SET_INPUT;
	parm |= index << AC_AMP_SET_INDEX_SHIFT;
	if ((val & HDA_AMP_MUTE) && !(info->amp_caps & AC_AMPCAP_MUTE) &&
	    (info->amp_caps & AC_AMPCAP_MIN_MUTE))
		; /* set the zero value as a fake mute */
	else
		parm |= val;
	snd_hda_codec_write(codec, nid, 0, AC_VERB_SET_AMP_GAIN_MUTE, parm);
}

/**
 * snd_hda_codec_amp_read - Read AMP value
 * @codec: HD-audio codec
 * @nid: NID to read the AMP value
 * @ch: channel (left=0 or right=1)
 * @direction: #HDA_INPUT or #HDA_OUTPUT
 * @index: the index value (only for input direction)
 *
 * Read AMP value.  The volume is between 0 to 0x7f, 0x80 = mute bit.
 */
int snd_hda_codec_amp_read(struct hda_codec *codec, hda_nid_t nid, int ch,
			   int direction, int index)
{
	struct hda_amp_info *info;
	unsigned int val = 0;

	mutex_lock(&codec->hash_mutex);
	info = update_amp_hash(codec, nid, ch, direction, index);
	if (info)
		val = info->vol[ch];
	mutex_unlock(&codec->hash_mutex);
	return val;
}
EXPORT_SYMBOL_HDA(snd_hda_codec_amp_read);

/**
 * snd_hda_codec_amp_update - update the AMP value
 * @codec: HD-audio codec
 * @nid: NID to read the AMP value
 * @ch: channel (left=0 or right=1)
 * @direction: #HDA_INPUT or #HDA_OUTPUT
 * @idx: the index value (only for input direction)
 * @mask: bit mask to set
 * @val: the bits value to set
 *
 * Update the AMP value with a bit mask.
 * Returns 0 if the value is unchanged, 1 if changed.
 */
int snd_hda_codec_amp_update(struct hda_codec *codec, hda_nid_t nid, int ch,
			     int direction, int idx, int mask, int val)
{
	struct hda_amp_info *info;

	if (snd_BUG_ON(mask & ~0xff))
		mask &= 0xff;
	val &= mask;

	mutex_lock(&codec->hash_mutex);
	info = update_amp_hash(codec, nid, ch, direction, idx);
	if (!info) {
		mutex_unlock(&codec->hash_mutex);
		return 0;
	}
	val |= info->vol[ch] & ~mask;
	if (info->vol[ch] == val) {
		mutex_unlock(&codec->hash_mutex);
		return 0;
	}
	info->vol[ch] = val;
	mutex_unlock(&codec->hash_mutex);
	put_vol_mute(codec, info, nid, ch, direction, idx, val);
	return 1;
}
EXPORT_SYMBOL_HDA(snd_hda_codec_amp_update);

/**
 * snd_hda_codec_amp_stereo - update the AMP stereo values
 * @codec: HD-audio codec
 * @nid: NID to read the AMP value
 * @direction: #HDA_INPUT or #HDA_OUTPUT
 * @idx: the index value (only for input direction)
 * @mask: bit mask to set
 * @val: the bits value to set
 *
 * Update the AMP values like snd_hda_codec_amp_update(), but for a
 * stereo widget with the same mask and value.
 */
int snd_hda_codec_amp_stereo(struct hda_codec *codec, hda_nid_t nid,
			     int direction, int idx, int mask, int val)
{
	int ch, ret = 0;

	if (snd_BUG_ON(mask & ~0xff))
		mask &= 0xff;
	for (ch = 0; ch < 2; ch++)
		ret |= snd_hda_codec_amp_update(codec, nid, ch, direction,
						idx, mask, val);
	return ret;
}
EXPORT_SYMBOL_HDA(snd_hda_codec_amp_stereo);

#ifdef CONFIG_PM
/**
 * snd_hda_codec_resume_amp - Resume all AMP commands from the cache
 * @codec: HD-audio codec
 *
 * Resume the all amp commands from the cache.
 */
void snd_hda_codec_resume_amp(struct hda_codec *codec)
{
	struct hda_amp_info *buffer = codec->amp_cache.buf.list;
	int i;

	for (i = 0; i < codec->amp_cache.buf.used; i++, buffer++) {
		u32 key = buffer->head.key;
		hda_nid_t nid;
		unsigned int idx, dir, ch;
		if (!key)
			continue;
		nid = key & 0xff;
		idx = (key >> 16) & 0xff;
		dir = (key >> 24) & 0xff;
		for (ch = 0; ch < 2; ch++) {
			if (!(buffer->head.val & INFO_AMP_VOL(ch)))
				continue;
			put_vol_mute(codec, buffer, nid, ch, dir, idx,
				     buffer->vol[ch]);
		}
	}
}
EXPORT_SYMBOL_HDA(snd_hda_codec_resume_amp);
#endif /* CONFIG_PM */

static u32 get_amp_max_value(struct hda_codec *codec, hda_nid_t nid, int dir,
			     unsigned int ofs)
{
	u32 caps = query_amp_caps(codec, nid, dir);
	/* get num steps */
	caps = (caps & AC_AMPCAP_NUM_STEPS) >> AC_AMPCAP_NUM_STEPS_SHIFT;
	if (ofs < caps)
		caps -= ofs;
	return caps;
}

/**
 * snd_hda_mixer_amp_volume_info - Info callback for a standard AMP mixer
 *
 * The control element is supposed to have the private_value field
 * set up via HDA_COMPOSE_AMP_VAL*() or related macros.
 */
int snd_hda_mixer_amp_volume_info(struct snd_kcontrol *kcontrol,
				  struct snd_ctl_elem_info *uinfo)
{
	struct hda_codec *codec = snd_kcontrol_chip(kcontrol);
	u16 nid = get_amp_nid(kcontrol);
	u8 chs = get_amp_channels(kcontrol);
	int dir = get_amp_direction(kcontrol);
	unsigned int ofs = get_amp_offset(kcontrol);

	uinfo->type = SNDRV_CTL_ELEM_TYPE_INTEGER;
	uinfo->count = chs == 3 ? 2 : 1;
	uinfo->value.integer.min = 0;
	uinfo->value.integer.max = get_amp_max_value(codec, nid, dir, ofs);
	if (!uinfo->value.integer.max) {
		printk(KERN_WARNING "hda_codec: "
		       "num_steps = 0 for NID=0x%x (ctl = %s)\n", nid,
		       kcontrol->id.name);
		return -EINVAL;
	}
	return 0;
}
EXPORT_SYMBOL_HDA(snd_hda_mixer_amp_volume_info);


static inline unsigned int
read_amp_value(struct hda_codec *codec, hda_nid_t nid,
	       int ch, int dir, int idx, unsigned int ofs)
{
	unsigned int val;
	val = snd_hda_codec_amp_read(codec, nid, ch, dir, idx);
	val &= HDA_AMP_VOLMASK;
	if (val >= ofs)
		val -= ofs;
	else
		val = 0;
	return val;
}

static inline int
update_amp_value(struct hda_codec *codec, hda_nid_t nid,
		 int ch, int dir, int idx, unsigned int ofs,
		 unsigned int val)
{
	unsigned int maxval;

	if (val > 0)
		val += ofs;
	/* ofs = 0: raw max value */
	maxval = get_amp_max_value(codec, nid, dir, 0);
	if (val > maxval)
		val = maxval;
	return snd_hda_codec_amp_update(codec, nid, ch, dir, idx,
					HDA_AMP_VOLMASK, val);
}

/**
 * snd_hda_mixer_amp_volume_get - Get callback for a standard AMP mixer volume
 *
 * The control element is supposed to have the private_value field
 * set up via HDA_COMPOSE_AMP_VAL*() or related macros.
 */
int snd_hda_mixer_amp_volume_get(struct snd_kcontrol *kcontrol,
				 struct snd_ctl_elem_value *ucontrol)
{
	struct hda_codec *codec = snd_kcontrol_chip(kcontrol);
	hda_nid_t nid = get_amp_nid(kcontrol);
	int chs = get_amp_channels(kcontrol);
	int dir = get_amp_direction(kcontrol);
	int idx = get_amp_index(kcontrol);
	unsigned int ofs = get_amp_offset(kcontrol);
	long *valp = ucontrol->value.integer.value;

	if (chs & 1)
		*valp++ = read_amp_value(codec, nid, 0, dir, idx, ofs);
	if (chs & 2)
		*valp = read_amp_value(codec, nid, 1, dir, idx, ofs);
	return 0;
}
EXPORT_SYMBOL_HDA(snd_hda_mixer_amp_volume_get);

/**
 * snd_hda_mixer_amp_volume_put - Put callback for a standard AMP mixer volume
 *
 * The control element is supposed to have the private_value field
 * set up via HDA_COMPOSE_AMP_VAL*() or related macros.
 */
int snd_hda_mixer_amp_volume_put(struct snd_kcontrol *kcontrol,
				 struct snd_ctl_elem_value *ucontrol)
{
	struct hda_codec *codec = snd_kcontrol_chip(kcontrol);
	hda_nid_t nid = get_amp_nid(kcontrol);
	int chs = get_amp_channels(kcontrol);
	int dir = get_amp_direction(kcontrol);
	int idx = get_amp_index(kcontrol);
	unsigned int ofs = get_amp_offset(kcontrol);
	long *valp = ucontrol->value.integer.value;
	int change = 0;

	snd_hda_power_up(codec);
	if (chs & 1) {
		change = update_amp_value(codec, nid, 0, dir, idx, ofs, *valp);
		valp++;
	}
	if (chs & 2)
		change |= update_amp_value(codec, nid, 1, dir, idx, ofs, *valp);
	snd_hda_power_down(codec);
	return change;
}
EXPORT_SYMBOL_HDA(snd_hda_mixer_amp_volume_put);

/**
 * snd_hda_mixer_amp_volume_put - TLV callback for a standard AMP mixer volume
 *
 * The control element is supposed to have the private_value field
 * set up via HDA_COMPOSE_AMP_VAL*() or related macros.
 */
int snd_hda_mixer_amp_tlv(struct snd_kcontrol *kcontrol, int op_flag,
			  unsigned int size, unsigned int __user *_tlv)
{
	struct hda_codec *codec = snd_kcontrol_chip(kcontrol);
	hda_nid_t nid = get_amp_nid(kcontrol);
	int dir = get_amp_direction(kcontrol);
	unsigned int ofs = get_amp_offset(kcontrol);
	bool min_mute = get_amp_min_mute(kcontrol);
	u32 caps, val1, val2;

	if (size < 4 * sizeof(unsigned int))
		return -ENOMEM;
	caps = query_amp_caps(codec, nid, dir);
	val2 = (caps & AC_AMPCAP_STEP_SIZE) >> AC_AMPCAP_STEP_SIZE_SHIFT;
	val2 = (val2 + 1) * 25;
	val1 = -((caps & AC_AMPCAP_OFFSET) >> AC_AMPCAP_OFFSET_SHIFT);
	val1 += ofs;
	val1 = ((int)val1) * ((int)val2);
	if (min_mute || (caps & AC_AMPCAP_MIN_MUTE))
		val2 |= TLV_DB_SCALE_MUTE;
	if (put_user(SNDRV_CTL_TLVT_DB_SCALE, _tlv))
		return -EFAULT;
	if (put_user(2 * sizeof(unsigned int), _tlv + 1))
		return -EFAULT;
	if (put_user(val1, _tlv + 2))
		return -EFAULT;
	if (put_user(val2, _tlv + 3))
		return -EFAULT;
	return 0;
}
EXPORT_SYMBOL_HDA(snd_hda_mixer_amp_tlv);

/**
 * snd_hda_set_vmaster_tlv - Set TLV for a virtual master control
 * @codec: HD-audio codec
 * @nid: NID of a reference widget
 * @dir: #HDA_INPUT or #HDA_OUTPUT
 * @tlv: TLV data to be stored, at least 4 elements
 *
 * Set (static) TLV data for a virtual master volume using the AMP caps
 * obtained from the reference NID.
 * The volume range is recalculated as if the max volume is 0dB.
 */
void snd_hda_set_vmaster_tlv(struct hda_codec *codec, hda_nid_t nid, int dir,
			     unsigned int *tlv)
{
	u32 caps;
	int nums, step;

	caps = query_amp_caps(codec, nid, dir);
	nums = (caps & AC_AMPCAP_NUM_STEPS) >> AC_AMPCAP_NUM_STEPS_SHIFT;
	step = (caps & AC_AMPCAP_STEP_SIZE) >> AC_AMPCAP_STEP_SIZE_SHIFT;
	step = (step + 1) * 25;
	tlv[0] = SNDRV_CTL_TLVT_DB_SCALE;
	tlv[1] = 2 * sizeof(unsigned int);
	tlv[2] = -nums * step;
	tlv[3] = step;
}
EXPORT_SYMBOL_HDA(snd_hda_set_vmaster_tlv);

/* find a mixer control element with the given name */
static struct snd_kcontrol *
find_mixer_ctl(struct hda_codec *codec, const char *name, int dev, int idx)
{
	struct snd_ctl_elem_id id;
	memset(&id, 0, sizeof(id));
	id.iface = SNDRV_CTL_ELEM_IFACE_MIXER;
	id.device = dev;
	id.index = idx;
	if (snd_BUG_ON(strlen(name) >= sizeof(id.name)))
		return NULL;
	strcpy(id.name, name);
	return snd_ctl_find_id(codec->bus->card, &id);
}

/**
 * snd_hda_find_mixer_ctl - Find a mixer control element with the given name
 * @codec: HD-audio codec
 * @name: ctl id name string
 *
 * Get the control element with the given id string and IFACE_MIXER.
 */
struct snd_kcontrol *snd_hda_find_mixer_ctl(struct hda_codec *codec,
					    const char *name)
{
	return find_mixer_ctl(codec, name, 0, 0);
}
EXPORT_SYMBOL_HDA(snd_hda_find_mixer_ctl);

static int find_empty_mixer_ctl_idx(struct hda_codec *codec, const char *name,
				    int dev)
{
	int idx;
	for (idx = 0; idx < 16; idx++) { /* 16 ctlrs should be large enough */
		if (!find_mixer_ctl(codec, name, dev, idx))
			return idx;
	}
	return -EBUSY;
}

/**
 * snd_hda_ctl_add - Add a control element and assign to the codec
 * @codec: HD-audio codec
 * @nid: corresponding NID (optional)
 * @kctl: the control element to assign
 *
 * Add the given control element to an array inside the codec instance.
 * All control elements belonging to a codec are supposed to be added
 * by this function so that a proper clean-up works at the free or
 * reconfiguration time.
 *
 * If non-zero @nid is passed, the NID is assigned to the control element.
 * The assignment is shown in the codec proc file.
 *
 * snd_hda_ctl_add() checks the control subdev id field whether
 * #HDA_SUBDEV_NID_FLAG bit is set.  If set (and @nid is zero), the lower
 * bits value is taken as the NID to assign. The #HDA_NID_ITEM_AMP bit
 * specifies if kctl->private_value is a HDA amplifier value.
 */
int snd_hda_ctl_add(struct hda_codec *codec, hda_nid_t nid,
		    struct snd_kcontrol *kctl)
{
	int err;
	unsigned short flags = 0;
	struct hda_nid_item *item;

	if (kctl->id.subdevice & HDA_SUBDEV_AMP_FLAG) {
		flags |= HDA_NID_ITEM_AMP;
		if (nid == 0)
			nid = get_amp_nid_(kctl->private_value);
	}
	if ((kctl->id.subdevice & HDA_SUBDEV_NID_FLAG) != 0 && nid == 0)
		nid = kctl->id.subdevice & 0xffff;
	if (kctl->id.subdevice & (HDA_SUBDEV_NID_FLAG|HDA_SUBDEV_AMP_FLAG))
		kctl->id.subdevice = 0;
	err = snd_ctl_add(codec->bus->card, kctl);
	if (err < 0)
		return err;
	item = snd_array_new(&codec->mixers);
	if (!item)
		return -ENOMEM;
	item->kctl = kctl;
	item->nid = nid;
	item->flags = flags;
	return 0;
}
EXPORT_SYMBOL_HDA(snd_hda_ctl_add);

/**
 * snd_hda_add_nid - Assign a NID to a control element
 * @codec: HD-audio codec
 * @nid: corresponding NID (optional)
 * @kctl: the control element to assign
 * @index: index to kctl
 *
 * Add the given control element to an array inside the codec instance.
 * This function is used when #snd_hda_ctl_add cannot be used for 1:1
 * NID:KCTL mapping - for example "Capture Source" selector.
 */
int snd_hda_add_nid(struct hda_codec *codec, struct snd_kcontrol *kctl,
		    unsigned int index, hda_nid_t nid)
{
	struct hda_nid_item *item;

	if (nid > 0) {
		item = snd_array_new(&codec->nids);
		if (!item)
			return -ENOMEM;
		item->kctl = kctl;
		item->index = index;
		item->nid = nid;
		return 0;
	}
	printk(KERN_ERR "hda-codec: no NID for mapping control %s:%d:%d\n",
	       kctl->id.name, kctl->id.index, index);
	return -EINVAL;
}
EXPORT_SYMBOL_HDA(snd_hda_add_nid);

/**
 * snd_hda_ctls_clear - Clear all controls assigned to the given codec
 * @codec: HD-audio codec
 */
void snd_hda_ctls_clear(struct hda_codec *codec)
{
	int i;
	struct hda_nid_item *items = codec->mixers.list;
	for (i = 0; i < codec->mixers.used; i++)
		snd_ctl_remove(codec->bus->card, items[i].kctl);
	snd_array_free(&codec->mixers);
	snd_array_free(&codec->nids);
}

/* pseudo device locking
 * toggle card->shutdown to allow/disallow the device access (as a hack)
 */
int snd_hda_lock_devices(struct hda_bus *bus)
{
	struct snd_card *card = bus->card;
	struct hda_codec *codec;

	spin_lock(&card->files_lock);
	if (card->shutdown)
		goto err_unlock;
	card->shutdown = 1;
	if (!list_empty(&card->ctl_files))
		goto err_clear;

	list_for_each_entry(codec, &bus->codec_list, list) {
		int pcm;
		for (pcm = 0; pcm < codec->num_pcms; pcm++) {
			struct hda_pcm *cpcm = &codec->pcm_info[pcm];
			if (!cpcm->pcm)
				continue;
			if (cpcm->pcm->streams[0].substream_opened ||
			    cpcm->pcm->streams[1].substream_opened)
				goto err_clear;
		}
	}
	spin_unlock(&card->files_lock);
	return 0;

 err_clear:
	card->shutdown = 0;
 err_unlock:
	spin_unlock(&card->files_lock);
	return -EINVAL;
}
EXPORT_SYMBOL_HDA(snd_hda_lock_devices);

void snd_hda_unlock_devices(struct hda_bus *bus)
{
	struct snd_card *card = bus->card;

	card = bus->card;
	spin_lock(&card->files_lock);
	card->shutdown = 0;
	spin_unlock(&card->files_lock);
}
EXPORT_SYMBOL_HDA(snd_hda_unlock_devices);

/**
 * snd_hda_codec_reset - Clear all objects assigned to the codec
 * @codec: HD-audio codec
 *
 * This frees the all PCM and control elements assigned to the codec, and
 * clears the caches and restores the pin default configurations.
 *
 * When a device is being used, it returns -EBSY.  If successfully freed,
 * returns zero.
 */
int snd_hda_codec_reset(struct hda_codec *codec)
{
	struct hda_bus *bus = codec->bus;
	struct snd_card *card = bus->card;
	int i;

	if (snd_hda_lock_devices(bus) < 0)
		return -EBUSY;

	/* OK, let it free */
	cancel_delayed_work_sync(&codec->jackpoll_work);
#ifdef CONFIG_PM
	cancel_delayed_work_sync(&codec->power_work);
	codec->power_on = 0;
	codec->power_transition = 0;
	codec->power_jiffies = jiffies;
	flush_workqueue(bus->workq);
#endif
	snd_hda_ctls_clear(codec);
	/* relase PCMs */
	for (i = 0; i < codec->num_pcms; i++) {
		if (codec->pcm_info[i].pcm) {
			snd_device_free(card, codec->pcm_info[i].pcm);
			clear_bit(codec->pcm_info[i].device,
				  bus->pcm_dev_bits);
		}
	}
	if (codec->patch_ops.free)
		codec->patch_ops.free(codec);
	memset(&codec->patch_ops, 0, sizeof(codec->patch_ops));
	snd_hda_jack_tbl_clear(codec);
	codec->proc_widget_hook = NULL;
	codec->spec = NULL;
	free_hda_cache(&codec->amp_cache);
	free_hda_cache(&codec->cmd_cache);
	init_hda_cache(&codec->amp_cache, sizeof(struct hda_amp_info));
	init_hda_cache(&codec->cmd_cache, sizeof(struct hda_cache_head));
	/* free only driver_pins so that init_pins + user_pins are restored */
	snd_array_free(&codec->driver_pins);
	restore_pincfgs(codec);
	snd_array_free(&codec->cvt_setups);
	snd_array_free(&codec->spdif_out);
	codec->num_pcms = 0;
	codec->pcm_info = NULL;
	codec->preset = NULL;
	codec->slave_dig_outs = NULL;
	codec->spdif_status_reset = 0;
	module_put(codec->owner);
	codec->owner = NULL;

	/* allow device access again */
	snd_hda_unlock_devices(bus);
	return 0;
}

typedef int (*map_slave_func_t)(void *, struct snd_kcontrol *);

/* apply the function to all matching slave ctls in the mixer list */
static int map_slaves(struct hda_codec *codec, const char * const *slaves,
		      const char *suffix, map_slave_func_t func, void *data) 
{
	struct hda_nid_item *items;
	const char * const *s;
	int i, err;

	items = codec->mixers.list;
	for (i = 0; i < codec->mixers.used; i++) {
		struct snd_kcontrol *sctl = items[i].kctl;
		if (!sctl || !sctl->id.name ||
		    sctl->id.iface != SNDRV_CTL_ELEM_IFACE_MIXER)
			continue;
		for (s = slaves; *s; s++) {
			char tmpname[sizeof(sctl->id.name)];
			const char *name = *s;
			if (suffix) {
				snprintf(tmpname, sizeof(tmpname), "%s %s",
					 name, suffix);
				name = tmpname;
			}
			if (!strcmp(sctl->id.name, name)) {
				err = func(data, sctl);
				if (err)
					return err;
				break;
			}
		}
	}
	return 0;
}

static int check_slave_present(void *data, struct snd_kcontrol *sctl)
{
	return 1;
}

/* guess the value corresponding to 0dB */
static int get_kctl_0dB_offset(struct snd_kcontrol *kctl)
{
	int _tlv[4];
	const int *tlv = NULL;
	int val = -1;

	if (kctl->vd[0].access & SNDRV_CTL_ELEM_ACCESS_TLV_CALLBACK) {
		/* FIXME: set_fs() hack for obtaining user-space TLV data */
		mm_segment_t fs = get_fs();
		set_fs(get_ds());
		if (!kctl->tlv.c(kctl, 0, sizeof(_tlv), _tlv))
			tlv = _tlv;
		set_fs(fs);
	} else if (kctl->vd[0].access & SNDRV_CTL_ELEM_ACCESS_TLV_READ)
		tlv = kctl->tlv.p;
	if (tlv && tlv[0] == SNDRV_CTL_TLVT_DB_SCALE)
		val = -tlv[2] / tlv[3];
	return val;
}

/* call kctl->put with the given value(s) */
static int put_kctl_with_value(struct snd_kcontrol *kctl, int val)
{
	struct snd_ctl_elem_value *ucontrol;
	ucontrol = kzalloc(sizeof(*ucontrol), GFP_KERNEL);
	if (!ucontrol)
		return -ENOMEM;
	ucontrol->value.integer.value[0] = val;
	ucontrol->value.integer.value[1] = val;
	kctl->put(kctl, ucontrol);
	kfree(ucontrol);
	return 0;
}

/* initialize the slave volume with 0dB */
static int init_slave_0dB(void *data, struct snd_kcontrol *slave)
{
	int offset = get_kctl_0dB_offset(slave);
	if (offset > 0)
		put_kctl_with_value(slave, offset);
	return 0;
}

/* unmute the slave */
static int init_slave_unmute(void *data, struct snd_kcontrol *slave)
{
	return put_kctl_with_value(slave, 1);
}

/**
 * snd_hda_add_vmaster - create a virtual master control and add slaves
 * @codec: HD-audio codec
 * @name: vmaster control name
 * @tlv: TLV data (optional)
 * @slaves: slave control names (optional)
 * @suffix: suffix string to each slave name (optional)
 * @init_slave_vol: initialize slaves to unmute/0dB
 * @ctl_ret: store the vmaster kcontrol in return
 *
 * Create a virtual master control with the given name.  The TLV data
 * must be either NULL or a valid data.
 *
 * @slaves is a NULL-terminated array of strings, each of which is a
 * slave control name.  All controls with these names are assigned to
 * the new virtual master control.
 *
 * This function returns zero if successful or a negative error code.
 */
int __snd_hda_add_vmaster(struct hda_codec *codec, char *name,
			unsigned int *tlv, const char * const *slaves,
			  const char *suffix, bool init_slave_vol,
			  struct snd_kcontrol **ctl_ret)
{
	struct snd_kcontrol *kctl;
	int err;

	if (ctl_ret)
		*ctl_ret = NULL;

	err = map_slaves(codec, slaves, suffix, check_slave_present, NULL);
	if (err != 1) {
		snd_printdd("No slave found for %s\n", name);
		return 0;
	}
	kctl = snd_ctl_make_virtual_master(name, tlv);
	if (!kctl)
		return -ENOMEM;
	err = snd_hda_ctl_add(codec, 0, kctl);
	if (err < 0)
		return err;

	err = map_slaves(codec, slaves, suffix,
			 (map_slave_func_t)snd_ctl_add_slave, kctl);
	if (err < 0)
		return err;

	/* init with master mute & zero volume */
	put_kctl_with_value(kctl, 0);
	if (init_slave_vol)
		map_slaves(codec, slaves, suffix,
			   tlv ? init_slave_0dB : init_slave_unmute, kctl);

	if (ctl_ret)
		*ctl_ret = kctl;
	return 0;
}
EXPORT_SYMBOL_HDA(__snd_hda_add_vmaster);

/*
 * mute-LED control using vmaster
 */
static int vmaster_mute_mode_info(struct snd_kcontrol *kcontrol,
				  struct snd_ctl_elem_info *uinfo)
{
	static const char * const texts[] = {
		"Off", "On", "Follow Master"
	};
	unsigned int index;

	uinfo->type = SNDRV_CTL_ELEM_TYPE_ENUMERATED;
	uinfo->count = 1;
	uinfo->value.enumerated.items = 3;
	index = uinfo->value.enumerated.item;
	if (index >= 3)
		index = 2;
	strcpy(uinfo->value.enumerated.name, texts[index]);
	return 0;
}

static int vmaster_mute_mode_get(struct snd_kcontrol *kcontrol,
				 struct snd_ctl_elem_value *ucontrol)
{
	struct hda_vmaster_mute_hook *hook = snd_kcontrol_chip(kcontrol);
	ucontrol->value.enumerated.item[0] = hook->mute_mode;
	return 0;
}

static int vmaster_mute_mode_put(struct snd_kcontrol *kcontrol,
				 struct snd_ctl_elem_value *ucontrol)
{
	struct hda_vmaster_mute_hook *hook = snd_kcontrol_chip(kcontrol);
	unsigned int old_mode = hook->mute_mode;

	hook->mute_mode = ucontrol->value.enumerated.item[0];
	if (hook->mute_mode > HDA_VMUTE_FOLLOW_MASTER)
		hook->mute_mode = HDA_VMUTE_FOLLOW_MASTER;
	if (old_mode == hook->mute_mode)
		return 0;
	snd_hda_sync_vmaster_hook(hook);
	return 1;
}

static struct snd_kcontrol_new vmaster_mute_mode = {
	.iface = SNDRV_CTL_ELEM_IFACE_MIXER,
	.name = "Mute-LED Mode",
	.info = vmaster_mute_mode_info,
	.get = vmaster_mute_mode_get,
	.put = vmaster_mute_mode_put,
};

/*
 * Add a mute-LED hook with the given vmaster switch kctl
 * "Mute-LED Mode" control is automatically created and associated with
 * the given hook.
 */
int snd_hda_add_vmaster_hook(struct hda_codec *codec,
			     struct hda_vmaster_mute_hook *hook,
			     bool expose_enum_ctl)
{
	struct snd_kcontrol *kctl;

	if (!hook->hook || !hook->sw_kctl)
		return 0;
	snd_ctl_add_vmaster_hook(hook->sw_kctl, hook->hook, codec);
	hook->codec = codec;
	hook->mute_mode = HDA_VMUTE_FOLLOW_MASTER;
	if (!expose_enum_ctl)
		return 0;
	kctl = snd_ctl_new1(&vmaster_mute_mode, hook);
	if (!kctl)
		return -ENOMEM;
	return snd_hda_ctl_add(codec, 0, kctl);
}
EXPORT_SYMBOL_HDA(snd_hda_add_vmaster_hook);

/*
 * Call the hook with the current value for synchronization
 * Should be called in init callback
 */
void snd_hda_sync_vmaster_hook(struct hda_vmaster_mute_hook *hook)
{
	if (!hook->hook || !hook->codec)
		return;
	switch (hook->mute_mode) {
	case HDA_VMUTE_FOLLOW_MASTER:
		snd_ctl_sync_vmaster_hook(hook->sw_kctl);
		break;
	default:
		hook->hook(hook->codec, hook->mute_mode);
		break;
	}
}
EXPORT_SYMBOL_HDA(snd_hda_sync_vmaster_hook);


/**
 * snd_hda_mixer_amp_switch_info - Info callback for a standard AMP mixer switch
 *
 * The control element is supposed to have the private_value field
 * set up via HDA_COMPOSE_AMP_VAL*() or related macros.
 */
int snd_hda_mixer_amp_switch_info(struct snd_kcontrol *kcontrol,
				  struct snd_ctl_elem_info *uinfo)
{
	int chs = get_amp_channels(kcontrol);

	uinfo->type = SNDRV_CTL_ELEM_TYPE_BOOLEAN;
	uinfo->count = chs == 3 ? 2 : 1;
	uinfo->value.integer.min = 0;
	uinfo->value.integer.max = 1;
	return 0;
}
EXPORT_SYMBOL_HDA(snd_hda_mixer_amp_switch_info);

/**
 * snd_hda_mixer_amp_switch_get - Get callback for a standard AMP mixer switch
 *
 * The control element is supposed to have the private_value field
 * set up via HDA_COMPOSE_AMP_VAL*() or related macros.
 */
int snd_hda_mixer_amp_switch_get(struct snd_kcontrol *kcontrol,
				 struct snd_ctl_elem_value *ucontrol)
{
	struct hda_codec *codec = snd_kcontrol_chip(kcontrol);
	hda_nid_t nid = get_amp_nid(kcontrol);
	int chs = get_amp_channels(kcontrol);
	int dir = get_amp_direction(kcontrol);
	int idx = get_amp_index(kcontrol);
	long *valp = ucontrol->value.integer.value;

	if (chs & 1)
		*valp++ = (snd_hda_codec_amp_read(codec, nid, 0, dir, idx) &
			   HDA_AMP_MUTE) ? 0 : 1;
	if (chs & 2)
		*valp = (snd_hda_codec_amp_read(codec, nid, 1, dir, idx) &
			 HDA_AMP_MUTE) ? 0 : 1;
	return 0;
}
EXPORT_SYMBOL_HDA(snd_hda_mixer_amp_switch_get);

/**
 * snd_hda_mixer_amp_switch_put - Put callback for a standard AMP mixer switch
 *
 * The control element is supposed to have the private_value field
 * set up via HDA_COMPOSE_AMP_VAL*() or related macros.
 */
int snd_hda_mixer_amp_switch_put(struct snd_kcontrol *kcontrol,
				 struct snd_ctl_elem_value *ucontrol)
{
	struct hda_codec *codec = snd_kcontrol_chip(kcontrol);
	hda_nid_t nid = get_amp_nid(kcontrol);
	int chs = get_amp_channels(kcontrol);
	int dir = get_amp_direction(kcontrol);
	int idx = get_amp_index(kcontrol);
	long *valp = ucontrol->value.integer.value;
	int change = 0;

	snd_hda_power_up(codec);
	if (chs & 1) {
		change = snd_hda_codec_amp_update(codec, nid, 0, dir, idx,
						  HDA_AMP_MUTE,
						  *valp ? 0 : HDA_AMP_MUTE);
		valp++;
	}
	if (chs & 2)
		change |= snd_hda_codec_amp_update(codec, nid, 1, dir, idx,
						   HDA_AMP_MUTE,
						   *valp ? 0 : HDA_AMP_MUTE);
	hda_call_check_power_status(codec, nid);
	snd_hda_power_down(codec);
	return change;
}
EXPORT_SYMBOL_HDA(snd_hda_mixer_amp_switch_put);

/*
 * bound volume controls
 *
 * bind multiple volumes (# indices, from 0)
 */

#define AMP_VAL_IDX_SHIFT	19
#define AMP_VAL_IDX_MASK	(0x0f<<19)

/**
 * snd_hda_mixer_bind_switch_get - Get callback for a bound volume control
 *
 * The control element is supposed to have the private_value field
 * set up via HDA_BIND_MUTE*() macros.
 */
int snd_hda_mixer_bind_switch_get(struct snd_kcontrol *kcontrol,
				  struct snd_ctl_elem_value *ucontrol)
{
	struct hda_codec *codec = snd_kcontrol_chip(kcontrol);
	unsigned long pval;
	int err;

	mutex_lock(&codec->control_mutex);
	pval = kcontrol->private_value;
	kcontrol->private_value = pval & ~AMP_VAL_IDX_MASK; /* index 0 */
	err = snd_hda_mixer_amp_switch_get(kcontrol, ucontrol);
	kcontrol->private_value = pval;
	mutex_unlock(&codec->control_mutex);
	return err;
}
EXPORT_SYMBOL_HDA(snd_hda_mixer_bind_switch_get);

/**
 * snd_hda_mixer_bind_switch_put - Put callback for a bound volume control
 *
 * The control element is supposed to have the private_value field
 * set up via HDA_BIND_MUTE*() macros.
 */
int snd_hda_mixer_bind_switch_put(struct snd_kcontrol *kcontrol,
				  struct snd_ctl_elem_value *ucontrol)
{
	struct hda_codec *codec = snd_kcontrol_chip(kcontrol);
	unsigned long pval;
	int i, indices, err = 0, change = 0;

	mutex_lock(&codec->control_mutex);
	pval = kcontrol->private_value;
	indices = (pval & AMP_VAL_IDX_MASK) >> AMP_VAL_IDX_SHIFT;
	for (i = 0; i < indices; i++) {
		kcontrol->private_value = (pval & ~AMP_VAL_IDX_MASK) |
			(i << AMP_VAL_IDX_SHIFT);
		err = snd_hda_mixer_amp_switch_put(kcontrol, ucontrol);
		if (err < 0)
			break;
		change |= err;
	}
	kcontrol->private_value = pval;
	mutex_unlock(&codec->control_mutex);
	return err < 0 ? err : change;
}
EXPORT_SYMBOL_HDA(snd_hda_mixer_bind_switch_put);

/**
 * snd_hda_mixer_bind_ctls_info - Info callback for a generic bound control
 *
 * The control element is supposed to have the private_value field
 * set up via HDA_BIND_VOL() or HDA_BIND_SW() macros.
 */
int snd_hda_mixer_bind_ctls_info(struct snd_kcontrol *kcontrol,
				 struct snd_ctl_elem_info *uinfo)
{
	struct hda_codec *codec = snd_kcontrol_chip(kcontrol);
	struct hda_bind_ctls *c;
	int err;

	mutex_lock(&codec->control_mutex);
	c = (struct hda_bind_ctls *)kcontrol->private_value;
	kcontrol->private_value = *c->values;
	err = c->ops->info(kcontrol, uinfo);
	kcontrol->private_value = (long)c;
	mutex_unlock(&codec->control_mutex);
	return err;
}
EXPORT_SYMBOL_HDA(snd_hda_mixer_bind_ctls_info);

/**
 * snd_hda_mixer_bind_ctls_get - Get callback for a generic bound control
 *
 * The control element is supposed to have the private_value field
 * set up via HDA_BIND_VOL() or HDA_BIND_SW() macros.
 */
int snd_hda_mixer_bind_ctls_get(struct snd_kcontrol *kcontrol,
				struct snd_ctl_elem_value *ucontrol)
{
	struct hda_codec *codec = snd_kcontrol_chip(kcontrol);
	struct hda_bind_ctls *c;
	int err;

	mutex_lock(&codec->control_mutex);
	c = (struct hda_bind_ctls *)kcontrol->private_value;
	kcontrol->private_value = *c->values;
	err = c->ops->get(kcontrol, ucontrol);
	kcontrol->private_value = (long)c;
	mutex_unlock(&codec->control_mutex);
	return err;
}
EXPORT_SYMBOL_HDA(snd_hda_mixer_bind_ctls_get);

/**
 * snd_hda_mixer_bind_ctls_put - Put callback for a generic bound control
 *
 * The control element is supposed to have the private_value field
 * set up via HDA_BIND_VOL() or HDA_BIND_SW() macros.
 */
int snd_hda_mixer_bind_ctls_put(struct snd_kcontrol *kcontrol,
				struct snd_ctl_elem_value *ucontrol)
{
	struct hda_codec *codec = snd_kcontrol_chip(kcontrol);
	struct hda_bind_ctls *c;
	unsigned long *vals;
	int err = 0, change = 0;

	mutex_lock(&codec->control_mutex);
	c = (struct hda_bind_ctls *)kcontrol->private_value;
	for (vals = c->values; *vals; vals++) {
		kcontrol->private_value = *vals;
		err = c->ops->put(kcontrol, ucontrol);
		if (err < 0)
			break;
		change |= err;
	}
	kcontrol->private_value = (long)c;
	mutex_unlock(&codec->control_mutex);
	return err < 0 ? err : change;
}
EXPORT_SYMBOL_HDA(snd_hda_mixer_bind_ctls_put);

/**
 * snd_hda_mixer_bind_tlv - TLV callback for a generic bound control
 *
 * The control element is supposed to have the private_value field
 * set up via HDA_BIND_VOL() macro.
 */
int snd_hda_mixer_bind_tlv(struct snd_kcontrol *kcontrol, int op_flag,
			   unsigned int size, unsigned int __user *tlv)
{
	struct hda_codec *codec = snd_kcontrol_chip(kcontrol);
	struct hda_bind_ctls *c;
	int err;

	mutex_lock(&codec->control_mutex);
	c = (struct hda_bind_ctls *)kcontrol->private_value;
	kcontrol->private_value = *c->values;
	err = c->ops->tlv(kcontrol, op_flag, size, tlv);
	kcontrol->private_value = (long)c;
	mutex_unlock(&codec->control_mutex);
	return err;
}
EXPORT_SYMBOL_HDA(snd_hda_mixer_bind_tlv);

struct hda_ctl_ops snd_hda_bind_vol = {
	.info = snd_hda_mixer_amp_volume_info,
	.get = snd_hda_mixer_amp_volume_get,
	.put = snd_hda_mixer_amp_volume_put,
	.tlv = snd_hda_mixer_amp_tlv
};
EXPORT_SYMBOL_HDA(snd_hda_bind_vol);

struct hda_ctl_ops snd_hda_bind_sw = {
	.info = snd_hda_mixer_amp_switch_info,
	.get = snd_hda_mixer_amp_switch_get,
	.put = snd_hda_mixer_amp_switch_put,
	.tlv = snd_hda_mixer_amp_tlv
};
EXPORT_SYMBOL_HDA(snd_hda_bind_sw);

/*
 * SPDIF out controls
 */

static int snd_hda_spdif_mask_info(struct snd_kcontrol *kcontrol,
				   struct snd_ctl_elem_info *uinfo)
{
	uinfo->type = SNDRV_CTL_ELEM_TYPE_IEC958;
	uinfo->count = 1;
	return 0;
}

static int snd_hda_spdif_cmask_get(struct snd_kcontrol *kcontrol,
				   struct snd_ctl_elem_value *ucontrol)
{
	ucontrol->value.iec958.status[0] = IEC958_AES0_PROFESSIONAL |
					   IEC958_AES0_NONAUDIO |
					   IEC958_AES0_CON_EMPHASIS_5015 |
					   IEC958_AES0_CON_NOT_COPYRIGHT;
	ucontrol->value.iec958.status[1] = IEC958_AES1_CON_CATEGORY |
					   IEC958_AES1_CON_ORIGINAL;
	return 0;
}

static int snd_hda_spdif_pmask_get(struct snd_kcontrol *kcontrol,
				   struct snd_ctl_elem_value *ucontrol)
{
	ucontrol->value.iec958.status[0] = IEC958_AES0_PROFESSIONAL |
					   IEC958_AES0_NONAUDIO |
					   IEC958_AES0_PRO_EMPHASIS_5015;
	return 0;
}

static int snd_hda_spdif_default_get(struct snd_kcontrol *kcontrol,
				     struct snd_ctl_elem_value *ucontrol)
{
	struct hda_codec *codec = snd_kcontrol_chip(kcontrol);
	int idx = kcontrol->private_value;
	struct hda_spdif_out *spdif;

	mutex_lock(&codec->spdif_mutex);
	spdif = snd_array_elem(&codec->spdif_out, idx);
	ucontrol->value.iec958.status[0] = spdif->status & 0xff;
	ucontrol->value.iec958.status[1] = (spdif->status >> 8) & 0xff;
	ucontrol->value.iec958.status[2] = (spdif->status >> 16) & 0xff;
	ucontrol->value.iec958.status[3] = (spdif->status >> 24) & 0xff;
	mutex_unlock(&codec->spdif_mutex);

	return 0;
}

/* convert from SPDIF status bits to HDA SPDIF bits
 * bit 0 (DigEn) is always set zero (to be filled later)
 */
static unsigned short convert_from_spdif_status(unsigned int sbits)
{
	unsigned short val = 0;

	if (sbits & IEC958_AES0_PROFESSIONAL)
		val |= AC_DIG1_PROFESSIONAL;
	if (sbits & IEC958_AES0_NONAUDIO)
		val |= AC_DIG1_NONAUDIO;
	if (sbits & IEC958_AES0_PROFESSIONAL) {
		if ((sbits & IEC958_AES0_PRO_EMPHASIS) ==
		    IEC958_AES0_PRO_EMPHASIS_5015)
			val |= AC_DIG1_EMPHASIS;
	} else {
		if ((sbits & IEC958_AES0_CON_EMPHASIS) ==
		    IEC958_AES0_CON_EMPHASIS_5015)
			val |= AC_DIG1_EMPHASIS;
		if (!(sbits & IEC958_AES0_CON_NOT_COPYRIGHT))
			val |= AC_DIG1_COPYRIGHT;
		if (sbits & (IEC958_AES1_CON_ORIGINAL << 8))
			val |= AC_DIG1_LEVEL;
		val |= sbits & (IEC958_AES1_CON_CATEGORY << 8);
	}
	return val;
}

/* convert to SPDIF status bits from HDA SPDIF bits
 */
static unsigned int convert_to_spdif_status(unsigned short val)
{
	unsigned int sbits = 0;

	if (val & AC_DIG1_NONAUDIO)
		sbits |= IEC958_AES0_NONAUDIO;
	if (val & AC_DIG1_PROFESSIONAL)
		sbits |= IEC958_AES0_PROFESSIONAL;
	if (sbits & IEC958_AES0_PROFESSIONAL) {
		if (sbits & AC_DIG1_EMPHASIS)
			sbits |= IEC958_AES0_PRO_EMPHASIS_5015;
	} else {
		if (val & AC_DIG1_EMPHASIS)
			sbits |= IEC958_AES0_CON_EMPHASIS_5015;
		if (!(val & AC_DIG1_COPYRIGHT))
			sbits |= IEC958_AES0_CON_NOT_COPYRIGHT;
		if (val & AC_DIG1_LEVEL)
			sbits |= (IEC958_AES1_CON_ORIGINAL << 8);
		sbits |= val & (0x7f << 8);
	}
	return sbits;
}

/* set digital convert verbs both for the given NID and its slaves */
static void set_dig_out(struct hda_codec *codec, hda_nid_t nid,
			int verb, int val)
{
	const hda_nid_t *d;

	snd_hda_codec_write_cache(codec, nid, 0, verb, val);
	d = codec->slave_dig_outs;
	if (!d)
		return;
	for (; *d; d++)
		snd_hda_codec_write_cache(codec, *d, 0, verb, val);
}

static inline void set_dig_out_convert(struct hda_codec *codec, hda_nid_t nid,
				       int dig1, int dig2)
{
	if (dig1 != -1)
		set_dig_out(codec, nid, AC_VERB_SET_DIGI_CONVERT_1, dig1);
	if (dig2 != -1)
		set_dig_out(codec, nid, AC_VERB_SET_DIGI_CONVERT_2, dig2);
}

static int snd_hda_spdif_default_put(struct snd_kcontrol *kcontrol,
				     struct snd_ctl_elem_value *ucontrol)
{
	struct hda_codec *codec = snd_kcontrol_chip(kcontrol);
	int idx = kcontrol->private_value;
	struct hda_spdif_out *spdif;
	hda_nid_t nid;
	unsigned short val;
	int change;

	mutex_lock(&codec->spdif_mutex);
	spdif = snd_array_elem(&codec->spdif_out, idx);
	nid = spdif->nid;
	spdif->status = ucontrol->value.iec958.status[0] |
		((unsigned int)ucontrol->value.iec958.status[1] << 8) |
		((unsigned int)ucontrol->value.iec958.status[2] << 16) |
		((unsigned int)ucontrol->value.iec958.status[3] << 24);
	val = convert_from_spdif_status(spdif->status);
	val |= spdif->ctls & 1;
	change = spdif->ctls != val;
	spdif->ctls = val;
	if (change && nid != (u16)-1)
		set_dig_out_convert(codec, nid, val & 0xff, (val >> 8) & 0xff);
	mutex_unlock(&codec->spdif_mutex);
	return change;
}

#define snd_hda_spdif_out_switch_info	snd_ctl_boolean_mono_info

static int snd_hda_spdif_out_switch_get(struct snd_kcontrol *kcontrol,
					struct snd_ctl_elem_value *ucontrol)
{
	struct hda_codec *codec = snd_kcontrol_chip(kcontrol);
	int idx = kcontrol->private_value;
	struct hda_spdif_out *spdif;

	mutex_lock(&codec->spdif_mutex);
	spdif = snd_array_elem(&codec->spdif_out, idx);
	ucontrol->value.integer.value[0] = spdif->ctls & AC_DIG1_ENABLE;
	mutex_unlock(&codec->spdif_mutex);
	return 0;
}

static inline void set_spdif_ctls(struct hda_codec *codec, hda_nid_t nid,
				  int dig1, int dig2)
{
	set_dig_out_convert(codec, nid, dig1, dig2);
	/* unmute amp switch (if any) */
	if ((get_wcaps(codec, nid) & AC_WCAP_OUT_AMP) &&
	    (dig1 & AC_DIG1_ENABLE))
		snd_hda_codec_amp_stereo(codec, nid, HDA_OUTPUT, 0,
					    HDA_AMP_MUTE, 0);
}

static int snd_hda_spdif_out_switch_put(struct snd_kcontrol *kcontrol,
					struct snd_ctl_elem_value *ucontrol)
{
	struct hda_codec *codec = snd_kcontrol_chip(kcontrol);
	int idx = kcontrol->private_value;
	struct hda_spdif_out *spdif;
	hda_nid_t nid;
	unsigned short val;
	int change;

	mutex_lock(&codec->spdif_mutex);
	spdif = snd_array_elem(&codec->spdif_out, idx);
	nid = spdif->nid;
	val = spdif->ctls & ~AC_DIG1_ENABLE;
	if (ucontrol->value.integer.value[0])
		val |= AC_DIG1_ENABLE;
	change = spdif->ctls != val;
	spdif->ctls = val;
	if (change && nid != (u16)-1)
		set_spdif_ctls(codec, nid, val & 0xff, -1);
	mutex_unlock(&codec->spdif_mutex);
	return change;
}

static struct snd_kcontrol_new dig_mixes[] = {
	{
		.access = SNDRV_CTL_ELEM_ACCESS_READ,
		.iface = SNDRV_CTL_ELEM_IFACE_MIXER,
		.name = SNDRV_CTL_NAME_IEC958("", PLAYBACK, CON_MASK),
		.info = snd_hda_spdif_mask_info,
		.get = snd_hda_spdif_cmask_get,
	},
	{
		.access = SNDRV_CTL_ELEM_ACCESS_READ,
		.iface = SNDRV_CTL_ELEM_IFACE_MIXER,
		.name = SNDRV_CTL_NAME_IEC958("", PLAYBACK, PRO_MASK),
		.info = snd_hda_spdif_mask_info,
		.get = snd_hda_spdif_pmask_get,
	},
	{
		.iface = SNDRV_CTL_ELEM_IFACE_MIXER,
		.name = SNDRV_CTL_NAME_IEC958("", PLAYBACK, DEFAULT),
		.info = snd_hda_spdif_mask_info,
		.get = snd_hda_spdif_default_get,
		.put = snd_hda_spdif_default_put,
	},
	{
		.iface = SNDRV_CTL_ELEM_IFACE_MIXER,
		.name = SNDRV_CTL_NAME_IEC958("", PLAYBACK, SWITCH),
		.info = snd_hda_spdif_out_switch_info,
		.get = snd_hda_spdif_out_switch_get,
		.put = snd_hda_spdif_out_switch_put,
	},
	{ } /* end */
};

/**
 * snd_hda_create_dig_out_ctls - create Output SPDIF-related controls
 * @codec: the HDA codec
 * @associated_nid: NID that new ctls associated with
 * @cvt_nid: converter NID
 * @type: HDA_PCM_TYPE_*
 * Creates controls related with the digital output.
 * Called from each patch supporting the digital out.
 *
 * Returns 0 if successful, or a negative error code.
 */
int snd_hda_create_dig_out_ctls(struct hda_codec *codec,
				hda_nid_t associated_nid,
				hda_nid_t cvt_nid,
				int type)
{
	int err;
	struct snd_kcontrol *kctl;
	struct snd_kcontrol_new *dig_mix;
	int idx, dev = 0;
	const int spdif_pcm_dev = 1;
	struct hda_spdif_out *spdif;

	if (codec->primary_dig_out_type == HDA_PCM_TYPE_HDMI &&
	    type == HDA_PCM_TYPE_SPDIF) {
		dev = spdif_pcm_dev;
	} else if (codec->primary_dig_out_type == HDA_PCM_TYPE_SPDIF &&
		   type == HDA_PCM_TYPE_HDMI) {
		for (idx = 0; idx < codec->spdif_out.used; idx++) {
			spdif = snd_array_elem(&codec->spdif_out, idx);
			for (dig_mix = dig_mixes; dig_mix->name; dig_mix++) {
				kctl = find_mixer_ctl(codec, dig_mix->name, 0, idx);
				if (!kctl)
					break;
				kctl->id.device = spdif_pcm_dev;
			}
		}
		codec->primary_dig_out_type = HDA_PCM_TYPE_HDMI;
	}
	if (!codec->primary_dig_out_type)
		codec->primary_dig_out_type = type;

	idx = find_empty_mixer_ctl_idx(codec, "IEC958 Playback Switch", dev);
	if (idx < 0) {
		printk(KERN_ERR "hda_codec: too many IEC958 outputs\n");
		return -EBUSY;
	}
	spdif = snd_array_new(&codec->spdif_out);
	for (dig_mix = dig_mixes; dig_mix->name; dig_mix++) {
		kctl = snd_ctl_new1(dig_mix, codec);
		if (!kctl)
			return -ENOMEM;
		kctl->id.device = dev;
		kctl->id.index = idx;
		kctl->private_value = codec->spdif_out.used - 1;
		err = snd_hda_ctl_add(codec, associated_nid, kctl);
		if (err < 0)
			return err;
	}
	spdif->nid = cvt_nid;
	spdif->ctls = snd_hda_codec_read(codec, cvt_nid, 0,
					 AC_VERB_GET_DIGI_CONVERT_1, 0);
	spdif->status = convert_to_spdif_status(spdif->ctls);
	return 0;
}
EXPORT_SYMBOL_HDA(snd_hda_create_dig_out_ctls);

/* get the hda_spdif_out entry from the given NID
 * call within spdif_mutex lock
 */
struct hda_spdif_out *snd_hda_spdif_out_of_nid(struct hda_codec *codec,
					       hda_nid_t nid)
{
	int i;
	for (i = 0; i < codec->spdif_out.used; i++) {
		struct hda_spdif_out *spdif =
				snd_array_elem(&codec->spdif_out, i);
		if (spdif->nid == nid)
			return spdif;
	}
	return NULL;
}
EXPORT_SYMBOL_HDA(snd_hda_spdif_out_of_nid);

void snd_hda_spdif_ctls_unassign(struct hda_codec *codec, int idx)
{
	struct hda_spdif_out *spdif;

	mutex_lock(&codec->spdif_mutex);
	spdif = snd_array_elem(&codec->spdif_out, idx);
	spdif->nid = (u16)-1;
	mutex_unlock(&codec->spdif_mutex);
}
EXPORT_SYMBOL_HDA(snd_hda_spdif_ctls_unassign);

void snd_hda_spdif_ctls_assign(struct hda_codec *codec, int idx, hda_nid_t nid)
{
	struct hda_spdif_out *spdif;
	unsigned short val;

	mutex_lock(&codec->spdif_mutex);
	spdif = snd_array_elem(&codec->spdif_out, idx);
	if (spdif->nid != nid) {
		spdif->nid = nid;
		val = spdif->ctls;
		set_spdif_ctls(codec, nid, val & 0xff, (val >> 8) & 0xff);
	}
	mutex_unlock(&codec->spdif_mutex);
}
EXPORT_SYMBOL_HDA(snd_hda_spdif_ctls_assign);

/*
 * SPDIF sharing with analog output
 */
static int spdif_share_sw_get(struct snd_kcontrol *kcontrol,
			      struct snd_ctl_elem_value *ucontrol)
{
	struct hda_multi_out *mout = snd_kcontrol_chip(kcontrol);
	ucontrol->value.integer.value[0] = mout->share_spdif;
	return 0;
}

static int spdif_share_sw_put(struct snd_kcontrol *kcontrol,
			      struct snd_ctl_elem_value *ucontrol)
{
	struct hda_multi_out *mout = snd_kcontrol_chip(kcontrol);
	mout->share_spdif = !!ucontrol->value.integer.value[0];
	return 0;
}

static struct snd_kcontrol_new spdif_share_sw = {
	.iface = SNDRV_CTL_ELEM_IFACE_MIXER,
	.name = "IEC958 Default PCM Playback Switch",
	.info = snd_ctl_boolean_mono_info,
	.get = spdif_share_sw_get,
	.put = spdif_share_sw_put,
};

/**
 * snd_hda_create_spdif_share_sw - create Default PCM switch
 * @codec: the HDA codec
 * @mout: multi-out instance
 */
int snd_hda_create_spdif_share_sw(struct hda_codec *codec,
				  struct hda_multi_out *mout)
{
	if (!mout->dig_out_nid)
		return 0;
	/* ATTENTION: here mout is passed as private_data, instead of codec */
	return snd_hda_ctl_add(codec, mout->dig_out_nid,
			      snd_ctl_new1(&spdif_share_sw, mout));
}
EXPORT_SYMBOL_HDA(snd_hda_create_spdif_share_sw);

/*
 * SPDIF input
 */

#define snd_hda_spdif_in_switch_info	snd_hda_spdif_out_switch_info

static int snd_hda_spdif_in_switch_get(struct snd_kcontrol *kcontrol,
				       struct snd_ctl_elem_value *ucontrol)
{
	struct hda_codec *codec = snd_kcontrol_chip(kcontrol);

	ucontrol->value.integer.value[0] = codec->spdif_in_enable;
	return 0;
}

static int snd_hda_spdif_in_switch_put(struct snd_kcontrol *kcontrol,
				       struct snd_ctl_elem_value *ucontrol)
{
	struct hda_codec *codec = snd_kcontrol_chip(kcontrol);
	hda_nid_t nid = kcontrol->private_value;
	unsigned int val = !!ucontrol->value.integer.value[0];
	int change;

	mutex_lock(&codec->spdif_mutex);
	change = codec->spdif_in_enable != val;
	if (change) {
		codec->spdif_in_enable = val;
		snd_hda_codec_write_cache(codec, nid, 0,
					  AC_VERB_SET_DIGI_CONVERT_1, val);
	}
	mutex_unlock(&codec->spdif_mutex);
	return change;
}

static int snd_hda_spdif_in_status_get(struct snd_kcontrol *kcontrol,
				       struct snd_ctl_elem_value *ucontrol)
{
	struct hda_codec *codec = snd_kcontrol_chip(kcontrol);
	hda_nid_t nid = kcontrol->private_value;
	unsigned short val;
	unsigned int sbits;

	val = snd_hda_codec_read(codec, nid, 0, AC_VERB_GET_DIGI_CONVERT_1, 0);
	sbits = convert_to_spdif_status(val);
	ucontrol->value.iec958.status[0] = sbits;
	ucontrol->value.iec958.status[1] = sbits >> 8;
	ucontrol->value.iec958.status[2] = sbits >> 16;
	ucontrol->value.iec958.status[3] = sbits >> 24;
	return 0;
}

static struct snd_kcontrol_new dig_in_ctls[] = {
	{
		.iface = SNDRV_CTL_ELEM_IFACE_MIXER,
		.name = SNDRV_CTL_NAME_IEC958("", CAPTURE, SWITCH),
		.info = snd_hda_spdif_in_switch_info,
		.get = snd_hda_spdif_in_switch_get,
		.put = snd_hda_spdif_in_switch_put,
	},
	{
		.access = SNDRV_CTL_ELEM_ACCESS_READ,
		.iface = SNDRV_CTL_ELEM_IFACE_MIXER,
		.name = SNDRV_CTL_NAME_IEC958("", CAPTURE, DEFAULT),
		.info = snd_hda_spdif_mask_info,
		.get = snd_hda_spdif_in_status_get,
	},
	{ } /* end */
};

/**
 * snd_hda_create_spdif_in_ctls - create Input SPDIF-related controls
 * @codec: the HDA codec
 * @nid: audio in widget NID
 *
 * Creates controls related with the SPDIF input.
 * Called from each patch supporting the SPDIF in.
 *
 * Returns 0 if successful, or a negative error code.
 */
int snd_hda_create_spdif_in_ctls(struct hda_codec *codec, hda_nid_t nid)
{
	int err;
	struct snd_kcontrol *kctl;
	struct snd_kcontrol_new *dig_mix;
	int idx;

	idx = find_empty_mixer_ctl_idx(codec, "IEC958 Capture Switch", 0);
	if (idx < 0) {
		printk(KERN_ERR "hda_codec: too many IEC958 inputs\n");
		return -EBUSY;
	}
	for (dig_mix = dig_in_ctls; dig_mix->name; dig_mix++) {
		kctl = snd_ctl_new1(dig_mix, codec);
		if (!kctl)
			return -ENOMEM;
		kctl->private_value = nid;
		err = snd_hda_ctl_add(codec, nid, kctl);
		if (err < 0)
			return err;
	}
	codec->spdif_in_enable =
		snd_hda_codec_read(codec, nid, 0,
				   AC_VERB_GET_DIGI_CONVERT_1, 0) &
		AC_DIG1_ENABLE;
	return 0;
}
EXPORT_SYMBOL_HDA(snd_hda_create_spdif_in_ctls);

#ifdef CONFIG_PM
/*
 * command cache
 */

/* build a 32bit cache key with the widget id and the command parameter */
#define build_cmd_cache_key(nid, verb)	((verb << 8) | nid)
#define get_cmd_cache_nid(key)		((key) & 0xff)
#define get_cmd_cache_cmd(key)		(((key) >> 8) & 0xffff)

/**
 * snd_hda_codec_write_cache - send a single command with caching
 * @codec: the HDA codec
 * @nid: NID to send the command
 * @direct: direct flag
 * @verb: the verb to send
 * @parm: the parameter for the verb
 *
 * Send a single command without waiting for response.
 *
 * Returns 0 if successful, or a negative error code.
 */
int snd_hda_codec_write_cache(struct hda_codec *codec, hda_nid_t nid,
			      int direct, unsigned int verb, unsigned int parm)
{
	int err = snd_hda_codec_write(codec, nid, direct, verb, parm);
	struct hda_cache_head *c;
	u32 key;

	if (err < 0)
		return err;
	/* parm may contain the verb stuff for get/set amp */
	verb = verb | (parm >> 8);
	parm &= 0xff;
	key = build_cmd_cache_key(nid, verb);
	mutex_lock(&codec->bus->cmd_mutex);
	c = get_alloc_hash(&codec->cmd_cache, key);
	if (c)
		c->val = parm;
	mutex_unlock(&codec->bus->cmd_mutex);
	return 0;
}
EXPORT_SYMBOL_HDA(snd_hda_codec_write_cache);

/**
 * snd_hda_codec_update_cache - check cache and write the cmd only when needed
 * @codec: the HDA codec
 * @nid: NID to send the command
 * @direct: direct flag
 * @verb: the verb to send
 * @parm: the parameter for the verb
 *
 * This function works like snd_hda_codec_write_cache(), but it doesn't send
 * command if the parameter is already identical with the cached value.
 * If not, it sends the command and refreshes the cache.
 *
 * Returns 0 if successful, or a negative error code.
 */
int snd_hda_codec_update_cache(struct hda_codec *codec, hda_nid_t nid,
			       int direct, unsigned int verb, unsigned int parm)
{
	struct hda_cache_head *c;
	u32 key;

	/* parm may contain the verb stuff for get/set amp */
	verb = verb | (parm >> 8);
	parm &= 0xff;
	key = build_cmd_cache_key(nid, verb);
	mutex_lock(&codec->bus->cmd_mutex);
	c = get_hash(&codec->cmd_cache, key);
	if (c && c->val == parm) {
		mutex_unlock(&codec->bus->cmd_mutex);
		return 0;
	}
	mutex_unlock(&codec->bus->cmd_mutex);
	return snd_hda_codec_write_cache(codec, nid, direct, verb, parm);
}
EXPORT_SYMBOL_HDA(snd_hda_codec_update_cache);

/**
 * snd_hda_codec_resume_cache - Resume the all commands from the cache
 * @codec: HD-audio codec
 *
 * Execute all verbs recorded in the command caches to resume.
 */
void snd_hda_codec_resume_cache(struct hda_codec *codec)
{
	struct hda_cache_head *buffer = codec->cmd_cache.buf.list;
	int i;

	for (i = 0; i < codec->cmd_cache.buf.used; i++, buffer++) {
		u32 key = buffer->key;
		if (!key)
			continue;
		snd_hda_codec_write(codec, get_cmd_cache_nid(key), 0,
				    get_cmd_cache_cmd(key), buffer->val);
	}
}
EXPORT_SYMBOL_HDA(snd_hda_codec_resume_cache);

/**
 * snd_hda_sequence_write_cache - sequence writes with caching
 * @codec: the HDA codec
 * @seq: VERB array to send
 *
 * Send the commands sequentially from the given array.
 * Thte commands are recorded on cache for power-save and resume.
 * The array must be terminated with NID=0.
 */
void snd_hda_sequence_write_cache(struct hda_codec *codec,
				  const struct hda_verb *seq)
{
	for (; seq->nid; seq++)
		snd_hda_codec_write_cache(codec, seq->nid, 0, seq->verb,
					  seq->param);
}
EXPORT_SYMBOL_HDA(snd_hda_sequence_write_cache);
#endif /* CONFIG_PM */

void snd_hda_codec_set_power_to_all(struct hda_codec *codec, hda_nid_t fg,
				    unsigned int power_state,
				    bool eapd_workaround)
{
	hda_nid_t nid = codec->start_nid;
	int i;

	for (i = 0; i < codec->num_nodes; i++, nid++) {
		unsigned int wcaps = get_wcaps(codec, nid);
		if (!(wcaps & AC_WCAP_POWER))
			continue;
		/* don't power down the widget if it controls eapd and
		 * EAPD_BTLENABLE is set.
		 */
		if (eapd_workaround && power_state == AC_PWRST_D3 &&
		    get_wcaps_type(wcaps) == AC_WID_PIN &&
		    (snd_hda_query_pin_caps(codec, nid) & AC_PINCAP_EAPD)) {
			int eapd = snd_hda_codec_read(codec, nid, 0,
						AC_VERB_GET_EAPD_BTLENABLE, 0);
			if (eapd & 0x02)
				continue;
		}
		snd_hda_codec_write(codec, nid, 0, AC_VERB_SET_POWER_STATE,
				    power_state);
	}
}
EXPORT_SYMBOL_HDA(snd_hda_codec_set_power_to_all);

/*
 *  supported power states check
 */
static bool snd_hda_codec_get_supported_ps(struct hda_codec *codec, hda_nid_t fg,
				unsigned int power_state)
{
	int sup = snd_hda_param_read(codec, fg, AC_PAR_POWER_STATE);

	if (sup == -1)
		return false;
	if (sup & power_state)
		return true;
	else
		return false;
}

/*
 * wait until the state is reached, returns the current state
 */
static unsigned int hda_sync_power_state(struct hda_codec *codec,
					 hda_nid_t fg,
					 unsigned int power_state)
{
	unsigned long end_time = jiffies + msecs_to_jiffies(500);
	unsigned int state, actual_state;

	for (;;) {
		state = snd_hda_codec_read(codec, fg, 0,
					   AC_VERB_GET_POWER_STATE, 0);
		if (state & AC_PWRST_ERROR)
			break;
		actual_state = (state >> 4) & 0x0f;
		if (actual_state == power_state)
			break;
		if (time_after_eq(jiffies, end_time))
			break;
		/* wait until the codec reachs to the target state */
		msleep(1);
	}
	return state;
}

/*
 * set power state of the codec, and return the power state
 */
static unsigned int hda_set_power_state(struct hda_codec *codec,
					unsigned int power_state)
{
	hda_nid_t fg = codec->afg ? codec->afg : codec->mfg;
	int count;
	unsigned int state;

	/* this delay seems necessary to avoid click noise at power-down */
	if (power_state == AC_PWRST_D3) {
		/* transition time less than 10ms for power down */
		msleep(codec->epss ? 10 : 100);
	}

	/* repeat power states setting at most 10 times*/
	for (count = 0; count < 10; count++) {
		if (codec->patch_ops.set_power_state)
			codec->patch_ops.set_power_state(codec, fg,
							 power_state);
		else {
			snd_hda_codec_read(codec, fg, 0,
					   AC_VERB_SET_POWER_STATE,
					   power_state);
			snd_hda_codec_set_power_to_all(codec, fg, power_state,
						       true);
		}
		state = hda_sync_power_state(codec, fg, power_state);
		if (!(state & AC_PWRST_ERROR))
			break;
	}

	return state;
}

#ifdef CONFIG_SND_HDA_HWDEP
/* execute additional init verbs */
static void hda_exec_init_verbs(struct hda_codec *codec)
{
	if (codec->init_verbs.list)
		snd_hda_sequence_write(codec, codec->init_verbs.list);
}
#else
static inline void hda_exec_init_verbs(struct hda_codec *codec) {}
#endif

#ifdef CONFIG_PM
/*
 * call suspend and power-down; used both from PM and power-save
 * this function returns the power state in the end
 */
static unsigned int hda_call_codec_suspend(struct hda_codec *codec, bool in_wq)
{
	unsigned int state;

	codec->in_pm = 1;

	if (codec->patch_ops.suspend)
		codec->patch_ops.suspend(codec);
	hda_cleanup_all_streams(codec);
	state = hda_set_power_state(codec, AC_PWRST_D3);
	/* Cancel delayed work if we aren't currently running from it. */
	if (!in_wq)
		cancel_delayed_work_sync(&codec->power_work);
	spin_lock(&codec->power_lock);
	snd_hda_update_power_acct(codec);
	trace_hda_power_down(codec);
	codec->power_on = 0;
	codec->power_transition = 0;
	codec->power_jiffies = jiffies;
	spin_unlock(&codec->power_lock);
	codec->in_pm = 0;
	return state;
}

/*
 * kick up codec; used both from PM and power-save
 */
static void hda_call_codec_resume(struct hda_codec *codec)
{
	codec->in_pm = 1;

	/* set as if powered on for avoiding re-entering the resume
	 * in the resume / power-save sequence
	 */
	hda_keep_power_on(codec);
	hda_set_power_state(codec, AC_PWRST_D0);
	restore_pincfgs(codec); /* restore all current pin configs */
	restore_shutup_pins(codec);
	hda_exec_init_verbs(codec);
	if (codec->patch_ops.resume)
		codec->patch_ops.resume(codec);
	else {
		if (codec->patch_ops.init)
			codec->patch_ops.init(codec);
		snd_hda_codec_resume_amp(codec);
		snd_hda_codec_resume_cache(codec);
	}
<<<<<<< HEAD

	if (codec->jackpoll_interval)
		hda_jackpoll_work(&codec->jackpoll_work.work);
	else {
		snd_hda_jack_set_dirty_all(codec);
		snd_hda_jack_report_sync(codec);
	}
=======
	snd_hda_jack_report_sync(codec);

	codec->in_pm = 0;
>>>>>>> 2ea3c6a2
	snd_hda_power_down(codec); /* flag down before returning */
}
#endif /* CONFIG_PM */


/**
 * snd_hda_build_controls - build mixer controls
 * @bus: the BUS
 *
 * Creates mixer controls for each codec included in the bus.
 *
 * Returns 0 if successful, otherwise a negative error code.
 */
int /*__devinit*/ snd_hda_build_controls(struct hda_bus *bus)
{
	struct hda_codec *codec;

	list_for_each_entry(codec, &bus->codec_list, list) {
		int err = snd_hda_codec_build_controls(codec);
		if (err < 0) {
			printk(KERN_ERR "hda_codec: cannot build controls "
			       "for #%d (error %d)\n", codec->addr, err);
			err = snd_hda_codec_reset(codec);
			if (err < 0) {
				printk(KERN_ERR
				       "hda_codec: cannot revert codec\n");
				return err;
			}
		}
	}
	return 0;
}
EXPORT_SYMBOL_HDA(snd_hda_build_controls);

/*
 * add standard channel maps if not specified
 */
static int add_std_chmaps(struct hda_codec *codec)
{
	int i, str, err;

	for (i = 0; i < codec->num_pcms; i++) {
		for (str = 0; str < 2; str++) {
			struct snd_pcm *pcm = codec->pcm_info[i].pcm;
			struct hda_pcm_stream *hinfo =
				&codec->pcm_info[i].stream[str];
			struct snd_pcm_chmap *chmap;
			const struct snd_pcm_chmap_elem *elem;

			if (codec->pcm_info[i].own_chmap)
				continue;
			if (!pcm || !hinfo->substreams)
				continue;
			elem = hinfo->chmap ? hinfo->chmap : snd_pcm_std_chmaps;
			err = snd_pcm_add_chmap_ctls(pcm, str, elem,
						     hinfo->channels_max,
						     0, &chmap);
			if (err < 0)
				return err;
			chmap->channel_mask = SND_PCM_CHMAP_MASK_2468;
		}
	}
	return 0;
}

/* default channel maps for 2.1 speakers;
 * since HD-audio supports only stereo, odd number channels are omitted
 */
const struct snd_pcm_chmap_elem snd_pcm_2_1_chmaps[] = {
	{ .channels = 2,
	  .map = { SNDRV_CHMAP_FL, SNDRV_CHMAP_FR } },
	{ .channels = 4,
	  .map = { SNDRV_CHMAP_FL, SNDRV_CHMAP_FR,
		   SNDRV_CHMAP_LFE, SNDRV_CHMAP_LFE } },
	{ }
};
EXPORT_SYMBOL_GPL(snd_pcm_2_1_chmaps);

int snd_hda_codec_build_controls(struct hda_codec *codec)
{
	int err = 0;
	hda_exec_init_verbs(codec);
	/* continue to initialize... */
	if (codec->patch_ops.init)
		err = codec->patch_ops.init(codec);
	if (!err && codec->patch_ops.build_controls)
		err = codec->patch_ops.build_controls(codec);
	if (err < 0)
		return err;

	/* we create chmaps here instead of build_pcms */
	err = add_std_chmaps(codec);
	if (err < 0)
		return err;

	if (codec->jackpoll_interval)
		hda_jackpoll_work(&codec->jackpoll_work.work);
	else
		snd_hda_jack_report_sync(codec); /* call at the last init point */
	return 0;
}

/*
 * stream formats
 */
struct hda_rate_tbl {
	unsigned int hz;
	unsigned int alsa_bits;
	unsigned int hda_fmt;
};

/* rate = base * mult / div */
#define HDA_RATE(base, mult, div) \
	(AC_FMT_BASE_##base##K | (((mult) - 1) << AC_FMT_MULT_SHIFT) | \
	 (((div) - 1) << AC_FMT_DIV_SHIFT))

static struct hda_rate_tbl rate_bits[] = {
	/* rate in Hz, ALSA rate bitmask, HDA format value */

	/* autodetected value used in snd_hda_query_supported_pcm */
	{ 8000, SNDRV_PCM_RATE_8000, HDA_RATE(48, 1, 6) },
	{ 11025, SNDRV_PCM_RATE_11025, HDA_RATE(44, 1, 4) },
	{ 16000, SNDRV_PCM_RATE_16000, HDA_RATE(48, 1, 3) },
	{ 22050, SNDRV_PCM_RATE_22050, HDA_RATE(44, 1, 2) },
	{ 32000, SNDRV_PCM_RATE_32000, HDA_RATE(48, 2, 3) },
	{ 44100, SNDRV_PCM_RATE_44100, HDA_RATE(44, 1, 1) },
	{ 48000, SNDRV_PCM_RATE_48000, HDA_RATE(48, 1, 1) },
	{ 88200, SNDRV_PCM_RATE_88200, HDA_RATE(44, 2, 1) },
	{ 96000, SNDRV_PCM_RATE_96000, HDA_RATE(48, 2, 1) },
	{ 176400, SNDRV_PCM_RATE_176400, HDA_RATE(44, 4, 1) },
	{ 192000, SNDRV_PCM_RATE_192000, HDA_RATE(48, 4, 1) },
#define AC_PAR_PCM_RATE_BITS	11
	/* up to bits 10, 384kHZ isn't supported properly */

	/* not autodetected value */
	{ 9600, SNDRV_PCM_RATE_KNOT, HDA_RATE(48, 1, 5) },

	{ 0 } /* terminator */
};

/**
 * snd_hda_calc_stream_format - calculate format bitset
 * @rate: the sample rate
 * @channels: the number of channels
 * @format: the PCM format (SNDRV_PCM_FORMAT_XXX)
 * @maxbps: the max. bps
 *
 * Calculate the format bitset from the given rate, channels and th PCM format.
 *
 * Return zero if invalid.
 */
unsigned int snd_hda_calc_stream_format(unsigned int rate,
					unsigned int channels,
					unsigned int format,
					unsigned int maxbps,
					unsigned short spdif_ctls)
{
	int i;
	unsigned int val = 0;

	for (i = 0; rate_bits[i].hz; i++)
		if (rate_bits[i].hz == rate) {
			val = rate_bits[i].hda_fmt;
			break;
		}
	if (!rate_bits[i].hz) {
		snd_printdd("invalid rate %d\n", rate);
		return 0;
	}

	if (channels == 0 || channels > 8) {
		snd_printdd("invalid channels %d\n", channels);
		return 0;
	}
	val |= channels - 1;

	switch (snd_pcm_format_width(format)) {
	case 8:
		val |= AC_FMT_BITS_8;
		break;
	case 16:
		val |= AC_FMT_BITS_16;
		break;
	case 20:
	case 24:
	case 32:
		if (maxbps >= 32 || format == SNDRV_PCM_FORMAT_FLOAT_LE)
			val |= AC_FMT_BITS_32;
		else if (maxbps >= 24)
			val |= AC_FMT_BITS_24;
		else
			val |= AC_FMT_BITS_20;
		break;
	default:
		snd_printdd("invalid format width %d\n",
			    snd_pcm_format_width(format));
		return 0;
	}

	if (spdif_ctls & AC_DIG1_NONAUDIO)
		val |= AC_FMT_TYPE_NON_PCM;

	return val;
}
EXPORT_SYMBOL_HDA(snd_hda_calc_stream_format);

static unsigned int get_pcm_param(struct hda_codec *codec, hda_nid_t nid,
				  int dir)
{
	unsigned int val = 0;
	if (nid != codec->afg &&
	    (get_wcaps(codec, nid) & AC_WCAP_FORMAT_OVRD))
		val = snd_hda_param_read(codec, nid, AC_PAR_PCM);
	if (!val || val == -1)
		val = snd_hda_param_read(codec, codec->afg, AC_PAR_PCM);
	if (!val || val == -1)
		return 0;
	return val;
}

static unsigned int query_pcm_param(struct hda_codec *codec, hda_nid_t nid)
{
	return query_caps_hash(codec, nid, 0, HDA_HASH_PARPCM_KEY(nid),
			       get_pcm_param);
}

static unsigned int get_stream_param(struct hda_codec *codec, hda_nid_t nid,
				     int dir)
{
	unsigned int streams = snd_hda_param_read(codec, nid, AC_PAR_STREAM);
	if (!streams || streams == -1)
		streams = snd_hda_param_read(codec, codec->afg, AC_PAR_STREAM);
	if (!streams || streams == -1)
		return 0;
	return streams;
}

static unsigned int query_stream_param(struct hda_codec *codec, hda_nid_t nid)
{
	return query_caps_hash(codec, nid, 0, HDA_HASH_PARSTR_KEY(nid),
			       get_stream_param);
}

/**
 * snd_hda_query_supported_pcm - query the supported PCM rates and formats
 * @codec: the HDA codec
 * @nid: NID to query
 * @ratesp: the pointer to store the detected rate bitflags
 * @formatsp: the pointer to store the detected formats
 * @bpsp: the pointer to store the detected format widths
 *
 * Queries the supported PCM rates and formats.  The NULL @ratesp, @formatsp
 * or @bsps argument is ignored.
 *
 * Returns 0 if successful, otherwise a negative error code.
 */
int snd_hda_query_supported_pcm(struct hda_codec *codec, hda_nid_t nid,
				u32 *ratesp, u64 *formatsp, unsigned int *bpsp)
{
	unsigned int i, val, wcaps;

	wcaps = get_wcaps(codec, nid);
	val = query_pcm_param(codec, nid);

	if (ratesp) {
		u32 rates = 0;
		for (i = 0; i < AC_PAR_PCM_RATE_BITS; i++) {
			if (val & (1 << i))
				rates |= rate_bits[i].alsa_bits;
		}
		if (rates == 0) {
			snd_printk(KERN_ERR "hda_codec: rates == 0 "
				   "(nid=0x%x, val=0x%x, ovrd=%i)\n",
					nid, val,
					(wcaps & AC_WCAP_FORMAT_OVRD) ? 1 : 0);
			return -EIO;
		}
		*ratesp = rates;
	}

	if (formatsp || bpsp) {
		u64 formats = 0;
		unsigned int streams, bps;

		streams = query_stream_param(codec, nid);
		if (!streams)
			return -EIO;

		bps = 0;
		if (streams & AC_SUPFMT_PCM) {
			if (val & AC_SUPPCM_BITS_8) {
				formats |= SNDRV_PCM_FMTBIT_U8;
				bps = 8;
			}
			if (val & AC_SUPPCM_BITS_16) {
				formats |= SNDRV_PCM_FMTBIT_S16_LE;
				bps = 16;
			}
			if (wcaps & AC_WCAP_DIGITAL) {
				if (val & AC_SUPPCM_BITS_32)
					formats |= SNDRV_PCM_FMTBIT_IEC958_SUBFRAME_LE;
				if (val & (AC_SUPPCM_BITS_20|AC_SUPPCM_BITS_24))
					formats |= SNDRV_PCM_FMTBIT_S32_LE;
				if (val & AC_SUPPCM_BITS_24)
					bps = 24;
				else if (val & AC_SUPPCM_BITS_20)
					bps = 20;
			} else if (val & (AC_SUPPCM_BITS_20|AC_SUPPCM_BITS_24|
					  AC_SUPPCM_BITS_32)) {
				formats |= SNDRV_PCM_FMTBIT_S32_LE;
				if (val & AC_SUPPCM_BITS_32)
					bps = 32;
				else if (val & AC_SUPPCM_BITS_24)
					bps = 24;
				else if (val & AC_SUPPCM_BITS_20)
					bps = 20;
			}
		}
#if 0 /* FIXME: CS4206 doesn't work, which is the only codec supporting float */
		if (streams & AC_SUPFMT_FLOAT32) {
			formats |= SNDRV_PCM_FMTBIT_FLOAT_LE;
			if (!bps)
				bps = 32;
		}
#endif
		if (streams == AC_SUPFMT_AC3) {
			/* should be exclusive */
			/* temporary hack: we have still no proper support
			 * for the direct AC3 stream...
			 */
			formats |= SNDRV_PCM_FMTBIT_U8;
			bps = 8;
		}
		if (formats == 0) {
			snd_printk(KERN_ERR "hda_codec: formats == 0 "
				   "(nid=0x%x, val=0x%x, ovrd=%i, "
				   "streams=0x%x)\n",
					nid, val,
					(wcaps & AC_WCAP_FORMAT_OVRD) ? 1 : 0,
					streams);
			return -EIO;
		}
		if (formatsp)
			*formatsp = formats;
		if (bpsp)
			*bpsp = bps;
	}

	return 0;
}
EXPORT_SYMBOL_HDA(snd_hda_query_supported_pcm);

/**
 * snd_hda_is_supported_format - Check the validity of the format
 * @codec: HD-audio codec
 * @nid: NID to check
 * @format: the HD-audio format value to check
 *
 * Check whether the given node supports the format value.
 *
 * Returns 1 if supported, 0 if not.
 */
int snd_hda_is_supported_format(struct hda_codec *codec, hda_nid_t nid,
				unsigned int format)
{
	int i;
	unsigned int val = 0, rate, stream;

	val = query_pcm_param(codec, nid);
	if (!val)
		return 0;

	rate = format & 0xff00;
	for (i = 0; i < AC_PAR_PCM_RATE_BITS; i++)
		if (rate_bits[i].hda_fmt == rate) {
			if (val & (1 << i))
				break;
			return 0;
		}
	if (i >= AC_PAR_PCM_RATE_BITS)
		return 0;

	stream = query_stream_param(codec, nid);
	if (!stream)
		return 0;

	if (stream & AC_SUPFMT_PCM) {
		switch (format & 0xf0) {
		case 0x00:
			if (!(val & AC_SUPPCM_BITS_8))
				return 0;
			break;
		case 0x10:
			if (!(val & AC_SUPPCM_BITS_16))
				return 0;
			break;
		case 0x20:
			if (!(val & AC_SUPPCM_BITS_20))
				return 0;
			break;
		case 0x30:
			if (!(val & AC_SUPPCM_BITS_24))
				return 0;
			break;
		case 0x40:
			if (!(val & AC_SUPPCM_BITS_32))
				return 0;
			break;
		default:
			return 0;
		}
	} else {
		/* FIXME: check for float32 and AC3? */
	}

	return 1;
}
EXPORT_SYMBOL_HDA(snd_hda_is_supported_format);

/*
 * PCM stuff
 */
static int hda_pcm_default_open_close(struct hda_pcm_stream *hinfo,
				      struct hda_codec *codec,
				      struct snd_pcm_substream *substream)
{
	return 0;
}

static int hda_pcm_default_prepare(struct hda_pcm_stream *hinfo,
				   struct hda_codec *codec,
				   unsigned int stream_tag,
				   unsigned int format,
				   struct snd_pcm_substream *substream)
{
	snd_hda_codec_setup_stream(codec, hinfo->nid, stream_tag, 0, format);
	return 0;
}

static int hda_pcm_default_cleanup(struct hda_pcm_stream *hinfo,
				   struct hda_codec *codec,
				   struct snd_pcm_substream *substream)
{
	snd_hda_codec_cleanup_stream(codec, hinfo->nid);
	return 0;
}

static int set_pcm_default_values(struct hda_codec *codec,
				  struct hda_pcm_stream *info)
{
	int err;

	/* query support PCM information from the given NID */
	if (info->nid && (!info->rates || !info->formats)) {
		err = snd_hda_query_supported_pcm(codec, info->nid,
				info->rates ? NULL : &info->rates,
				info->formats ? NULL : &info->formats,
				info->maxbps ? NULL : &info->maxbps);
		if (err < 0)
			return err;
	}
	if (info->ops.open == NULL)
		info->ops.open = hda_pcm_default_open_close;
	if (info->ops.close == NULL)
		info->ops.close = hda_pcm_default_open_close;
	if (info->ops.prepare == NULL) {
		if (snd_BUG_ON(!info->nid))
			return -EINVAL;
		info->ops.prepare = hda_pcm_default_prepare;
	}
	if (info->ops.cleanup == NULL) {
		if (snd_BUG_ON(!info->nid))
			return -EINVAL;
		info->ops.cleanup = hda_pcm_default_cleanup;
	}
	return 0;
}

/*
 * codec prepare/cleanup entries
 */
int snd_hda_codec_prepare(struct hda_codec *codec,
			  struct hda_pcm_stream *hinfo,
			  unsigned int stream,
			  unsigned int format,
			  struct snd_pcm_substream *substream)
{
	int ret;
	mutex_lock(&codec->bus->prepare_mutex);
	ret = hinfo->ops.prepare(hinfo, codec, stream, format, substream);
	if (ret >= 0)
		purify_inactive_streams(codec);
	mutex_unlock(&codec->bus->prepare_mutex);
	return ret;
}
EXPORT_SYMBOL_HDA(snd_hda_codec_prepare);

void snd_hda_codec_cleanup(struct hda_codec *codec,
			   struct hda_pcm_stream *hinfo,
			   struct snd_pcm_substream *substream)
{
	mutex_lock(&codec->bus->prepare_mutex);
	hinfo->ops.cleanup(hinfo, codec, substream);
	mutex_unlock(&codec->bus->prepare_mutex);
}
EXPORT_SYMBOL_HDA(snd_hda_codec_cleanup);

/* global */
const char *snd_hda_pcm_type_name[HDA_PCM_NTYPES] = {
	"Audio", "SPDIF", "HDMI", "Modem"
};

/*
 * get the empty PCM device number to assign
 *
 * note the max device number is limited by HDA_MAX_PCMS, currently 10
 */
static int get_empty_pcm_device(struct hda_bus *bus, int type)
{
	/* audio device indices; not linear to keep compatibility */
	static int audio_idx[HDA_PCM_NTYPES][5] = {
		[HDA_PCM_TYPE_AUDIO] = { 0, 2, 4, 5, -1 },
		[HDA_PCM_TYPE_SPDIF] = { 1, -1 },
		[HDA_PCM_TYPE_HDMI]  = { 3, 7, 8, 9, -1 },
		[HDA_PCM_TYPE_MODEM] = { 6, -1 },
	};
	int i;

	if (type >= HDA_PCM_NTYPES) {
		snd_printk(KERN_WARNING "Invalid PCM type %d\n", type);
		return -EINVAL;
	}

	for (i = 0; audio_idx[type][i] >= 0 ; i++)
		if (!test_and_set_bit(audio_idx[type][i], bus->pcm_dev_bits))
			return audio_idx[type][i];

	/* non-fixed slots starting from 10 */
	for (i = 10; i < 32; i++) {
		if (!test_and_set_bit(i, bus->pcm_dev_bits))
			return i;
	}

	snd_printk(KERN_WARNING "Too many %s devices\n",
		snd_hda_pcm_type_name[type]);
	return -EAGAIN;
}

/*
 * attach a new PCM stream
 */
static int snd_hda_attach_pcm(struct hda_codec *codec, struct hda_pcm *pcm)
{
	struct hda_bus *bus = codec->bus;
	struct hda_pcm_stream *info;
	int stream, err;

	if (snd_BUG_ON(!pcm->name))
		return -EINVAL;
	for (stream = 0; stream < 2; stream++) {
		info = &pcm->stream[stream];
		if (info->substreams) {
			err = set_pcm_default_values(codec, info);
			if (err < 0)
				return err;
		}
	}
	return bus->ops.attach_pcm(bus, codec, pcm);
}

/* assign all PCMs of the given codec */
int snd_hda_codec_build_pcms(struct hda_codec *codec)
{
	unsigned int pcm;
	int err;

	if (!codec->num_pcms) {
		if (!codec->patch_ops.build_pcms)
			return 0;
		err = codec->patch_ops.build_pcms(codec);
		if (err < 0) {
			printk(KERN_ERR "hda_codec: cannot build PCMs"
			       "for #%d (error %d)\n", codec->addr, err);
			err = snd_hda_codec_reset(codec);
			if (err < 0) {
				printk(KERN_ERR
				       "hda_codec: cannot revert codec\n");
				return err;
			}
		}
	}
	for (pcm = 0; pcm < codec->num_pcms; pcm++) {
		struct hda_pcm *cpcm = &codec->pcm_info[pcm];
		int dev;

		if (!cpcm->stream[0].substreams && !cpcm->stream[1].substreams)
			continue; /* no substreams assigned */

		if (!cpcm->pcm) {
			dev = get_empty_pcm_device(codec->bus, cpcm->pcm_type);
			if (dev < 0)
				continue; /* no fatal error */
			cpcm->device = dev;
			err = snd_hda_attach_pcm(codec, cpcm);
			if (err < 0) {
				printk(KERN_ERR "hda_codec: cannot attach "
				       "PCM stream %d for codec #%d\n",
				       dev, codec->addr);
				continue; /* no fatal error */
			}
		}
	}
	return 0;
}

/**
 * snd_hda_build_pcms - build PCM information
 * @bus: the BUS
 *
 * Create PCM information for each codec included in the bus.
 *
 * The build_pcms codec patch is requested to set up codec->num_pcms and
 * codec->pcm_info properly.  The array is referred by the top-level driver
 * to create its PCM instances.
 * The allocated codec->pcm_info should be released in codec->patch_ops.free
 * callback.
 *
 * At least, substreams, channels_min and channels_max must be filled for
 * each stream.  substreams = 0 indicates that the stream doesn't exist.
 * When rates and/or formats are zero, the supported values are queried
 * from the given nid.  The nid is used also by the default ops.prepare
 * and ops.cleanup callbacks.
 *
 * The driver needs to call ops.open in its open callback.  Similarly,
 * ops.close is supposed to be called in the close callback.
 * ops.prepare should be called in the prepare or hw_params callback
 * with the proper parameters for set up.
 * ops.cleanup should be called in hw_free for clean up of streams.
 *
 * This function returns 0 if successful, or a negative error code.
 */
int snd_hda_build_pcms(struct hda_bus *bus)
{
	struct hda_codec *codec;

	list_for_each_entry(codec, &bus->codec_list, list) {
		int err = snd_hda_codec_build_pcms(codec);
		if (err < 0)
			return err;
	}
	return 0;
}
EXPORT_SYMBOL_HDA(snd_hda_build_pcms);

/**
 * snd_hda_check_board_config - compare the current codec with the config table
 * @codec: the HDA codec
 * @num_configs: number of config enums
 * @models: array of model name strings
 * @tbl: configuration table, terminated by null entries
 *
 * Compares the modelname or PCI subsystem id of the current codec with the
 * given configuration table.  If a matching entry is found, returns its
 * config value (supposed to be 0 or positive).
 *
 * If no entries are matching, the function returns a negative value.
 */
int snd_hda_check_board_config(struct hda_codec *codec,
			       int num_configs, const char * const *models,
			       const struct snd_pci_quirk *tbl)
{
	if (codec->modelname && models) {
		int i;
		for (i = 0; i < num_configs; i++) {
			if (models[i] &&
			    !strcmp(codec->modelname, models[i])) {
				snd_printd(KERN_INFO "hda_codec: model '%s' is "
					   "selected\n", models[i]);
				return i;
			}
		}
	}

	if (!codec->bus->pci || !tbl)
		return -1;

	tbl = snd_pci_quirk_lookup(codec->bus->pci, tbl);
	if (!tbl)
		return -1;
	if (tbl->value >= 0 && tbl->value < num_configs) {
#ifdef CONFIG_SND_DEBUG_VERBOSE
		char tmp[10];
		const char *model = NULL;
		if (models)
			model = models[tbl->value];
		if (!model) {
			sprintf(tmp, "#%d", tbl->value);
			model = tmp;
		}
		snd_printdd(KERN_INFO "hda_codec: model '%s' is selected "
			    "for config %x:%x (%s)\n",
			    model, tbl->subvendor, tbl->subdevice,
			    (tbl->name ? tbl->name : "Unknown device"));
#endif
		return tbl->value;
	}
	return -1;
}
EXPORT_SYMBOL_HDA(snd_hda_check_board_config);

/**
 * snd_hda_check_board_codec_sid_config - compare the current codec
					subsystem ID with the
					config table

	   This is important for Gateway notebooks with SB450 HDA Audio
	   where the vendor ID of the PCI device is:
		ATI Technologies Inc SB450 HDA Audio [1002:437b]
	   and the vendor/subvendor are found only at the codec.

 * @codec: the HDA codec
 * @num_configs: number of config enums
 * @models: array of model name strings
 * @tbl: configuration table, terminated by null entries
 *
 * Compares the modelname or PCI subsystem id of the current codec with the
 * given configuration table.  If a matching entry is found, returns its
 * config value (supposed to be 0 or positive).
 *
 * If no entries are matching, the function returns a negative value.
 */
int snd_hda_check_board_codec_sid_config(struct hda_codec *codec,
			       int num_configs, const char * const *models,
			       const struct snd_pci_quirk *tbl)
{
	const struct snd_pci_quirk *q;

	/* Search for codec ID */
	for (q = tbl; q->subvendor; q++) {
		unsigned int mask = 0xffff0000 | q->subdevice_mask;
		unsigned int id = (q->subdevice | (q->subvendor << 16)) & mask;
		if ((codec->subsystem_id & mask) == id)
			break;
	}

	if (!q->subvendor)
		return -1;

	tbl = q;

	if (tbl->value >= 0 && tbl->value < num_configs) {
#ifdef CONFIG_SND_DEBUG_VERBOSE
		char tmp[10];
		const char *model = NULL;
		if (models)
			model = models[tbl->value];
		if (!model) {
			sprintf(tmp, "#%d", tbl->value);
			model = tmp;
		}
		snd_printdd(KERN_INFO "hda_codec: model '%s' is selected "
			    "for config %x:%x (%s)\n",
			    model, tbl->subvendor, tbl->subdevice,
			    (tbl->name ? tbl->name : "Unknown device"));
#endif
		return tbl->value;
	}
	return -1;
}
EXPORT_SYMBOL_HDA(snd_hda_check_board_codec_sid_config);

/**
 * snd_hda_add_new_ctls - create controls from the array
 * @codec: the HDA codec
 * @knew: the array of struct snd_kcontrol_new
 *
 * This helper function creates and add new controls in the given array.
 * The array must be terminated with an empty entry as terminator.
 *
 * Returns 0 if successful, or a negative error code.
 */
int snd_hda_add_new_ctls(struct hda_codec *codec,
			 const struct snd_kcontrol_new *knew)
{
	int err;

	for (; knew->name; knew++) {
		struct snd_kcontrol *kctl;
		int addr = 0, idx = 0;
		if (knew->iface == -1)	/* skip this codec private value */
			continue;
		for (;;) {
			kctl = snd_ctl_new1(knew, codec);
			if (!kctl)
				return -ENOMEM;
			if (addr > 0)
				kctl->id.device = addr;
			if (idx > 0)
				kctl->id.index = idx;
			err = snd_hda_ctl_add(codec, 0, kctl);
			if (!err)
				break;
			/* try first with another device index corresponding to
			 * the codec addr; if it still fails (or it's the
			 * primary codec), then try another control index
			 */
			if (!addr && codec->addr)
				addr = codec->addr;
			else if (!idx && !knew->index) {
				idx = find_empty_mixer_ctl_idx(codec,
							       knew->name, 0);
				if (idx <= 0)
					return err;
			} else
				return err;
		}
	}
	return 0;
}
EXPORT_SYMBOL_HDA(snd_hda_add_new_ctls);

#ifdef CONFIG_PM
static void hda_power_work(struct work_struct *work)
{
	struct hda_codec *codec =
		container_of(work, struct hda_codec, power_work.work);
	struct hda_bus *bus = codec->bus;
	unsigned int state;

	spin_lock(&codec->power_lock);
	if (codec->power_transition > 0) { /* during power-up sequence? */
		spin_unlock(&codec->power_lock);
		return;
	}
	if (!codec->power_on || codec->power_count) {
		codec->power_transition = 0;
		spin_unlock(&codec->power_lock);
		return;
	}
	spin_unlock(&codec->power_lock);

	state = hda_call_codec_suspend(codec, true);
	codec->pm_down_notified = 0;
	if (!bus->power_keep_link_on && (state & AC_PWRST_CLK_STOP_OK)) {
		codec->pm_down_notified = 1;
		hda_call_pm_notify(bus, false);
	}
}

static void hda_keep_power_on(struct hda_codec *codec)
{
	spin_lock(&codec->power_lock);
	codec->power_count++;
	codec->power_on = 1;
	codec->power_jiffies = jiffies;
	spin_unlock(&codec->power_lock);
}

/* update the power on/off account with the current jiffies */
void snd_hda_update_power_acct(struct hda_codec *codec)
{
	unsigned long delta = jiffies - codec->power_jiffies;
	if (codec->power_on)
		codec->power_on_acct += delta;
	else
		codec->power_off_acct += delta;
	codec->power_jiffies += delta;
}

/* Transition to powered up, if wait_power_down then wait for a pending
 * transition to D3 to complete. A pending D3 transition is indicated
 * with power_transition == -1. */
/* call this with codec->power_lock held! */
static void __snd_hda_power_up(struct hda_codec *codec, bool wait_power_down)
{
	struct hda_bus *bus = codec->bus;

	/* Return if power_on or transitioning to power_on, unless currently
	 * powering down. */
	if ((codec->power_on || codec->power_transition > 0) &&
	    !(wait_power_down && codec->power_transition < 0))
		return;
	spin_unlock(&codec->power_lock);

	cancel_delayed_work_sync(&codec->power_work);

	spin_lock(&codec->power_lock);
	/* If the power down delayed work was cancelled above before starting,
	 * then there is no need to go through power up here.
	 */
	if (codec->power_on) {
		if (codec->power_transition < 0)
			codec->power_transition = 0;
		return;
	}

	trace_hda_power_up(codec);
	snd_hda_update_power_acct(codec);
	codec->power_on = 1;
	codec->power_jiffies = jiffies;
	codec->power_transition = 1; /* avoid reentrance */
	spin_unlock(&codec->power_lock);

	if (codec->pm_down_notified) {
		codec->pm_down_notified = 0;
		hda_call_pm_notify(bus, true);
	}

	hda_call_codec_resume(codec);

	spin_lock(&codec->power_lock);
	codec->power_transition = 0;
}

#define power_save(codec)	\
	((codec)->bus->power_save ? *(codec)->bus->power_save : 0)

/* Transition to powered down */
static void __snd_hda_power_down(struct hda_codec *codec)
{
	if (!codec->power_on || codec->power_count || codec->power_transition)
		return;

	if (power_save(codec)) {
		codec->power_transition = -1; /* avoid reentrance */
		queue_delayed_work(codec->bus->workq, &codec->power_work,
				msecs_to_jiffies(power_save(codec) * 1000));
	}
}

/**
 * snd_hda_power_save - Power-up/down/sync the codec
 * @codec: HD-audio codec
 * @delta: the counter delta to change
 *
 * Change the power-up counter via @delta, and power up or down the hardware
 * appropriately.  For the power-down, queue to the delayed action.
 * Passing zero to @delta means to synchronize the power state.
 */
void snd_hda_power_save(struct hda_codec *codec, int delta, bool d3wait)
{
	spin_lock(&codec->power_lock);
	codec->power_count += delta;
	trace_hda_power_count(codec);
	if (delta > 0)
		__snd_hda_power_up(codec, d3wait);
	else
		__snd_hda_power_down(codec);
	spin_unlock(&codec->power_lock);
}
EXPORT_SYMBOL_HDA(snd_hda_power_save);

/**
 * snd_hda_check_amp_list_power - Check the amp list and update the power
 * @codec: HD-audio codec
 * @check: the object containing an AMP list and the status
 * @nid: NID to check / update
 *
 * Check whether the given NID is in the amp list.  If it's in the list,
 * check the current AMP status, and update the the power-status according
 * to the mute status.
 *
 * This function is supposed to be set or called from the check_power_status
 * patch ops.
 */
int snd_hda_check_amp_list_power(struct hda_codec *codec,
				 struct hda_loopback_check *check,
				 hda_nid_t nid)
{
	const struct hda_amp_list *p;
	int ch, v;

	if (!check->amplist)
		return 0;
	for (p = check->amplist; p->nid; p++) {
		if (p->nid == nid)
			break;
	}
	if (!p->nid)
		return 0; /* nothing changed */

	for (p = check->amplist; p->nid; p++) {
		for (ch = 0; ch < 2; ch++) {
			v = snd_hda_codec_amp_read(codec, p->nid, ch, p->dir,
						   p->idx);
			if (!(v & HDA_AMP_MUTE) && v > 0) {
				if (!check->power_on) {
					check->power_on = 1;
					snd_hda_power_up(codec);
				}
				return 1;
			}
		}
	}
	if (check->power_on) {
		check->power_on = 0;
		snd_hda_power_down(codec);
	}
	return 0;
}
EXPORT_SYMBOL_HDA(snd_hda_check_amp_list_power);
#endif

/*
 * Channel mode helper
 */

/**
 * snd_hda_ch_mode_info - Info callback helper for the channel mode enum
 */
int snd_hda_ch_mode_info(struct hda_codec *codec,
			 struct snd_ctl_elem_info *uinfo,
			 const struct hda_channel_mode *chmode,
			 int num_chmodes)
{
	uinfo->type = SNDRV_CTL_ELEM_TYPE_ENUMERATED;
	uinfo->count = 1;
	uinfo->value.enumerated.items = num_chmodes;
	if (uinfo->value.enumerated.item >= num_chmodes)
		uinfo->value.enumerated.item = num_chmodes - 1;
	sprintf(uinfo->value.enumerated.name, "%dch",
		chmode[uinfo->value.enumerated.item].channels);
	return 0;
}
EXPORT_SYMBOL_HDA(snd_hda_ch_mode_info);

/**
 * snd_hda_ch_mode_get - Get callback helper for the channel mode enum
 */
int snd_hda_ch_mode_get(struct hda_codec *codec,
			struct snd_ctl_elem_value *ucontrol,
			const struct hda_channel_mode *chmode,
			int num_chmodes,
			int max_channels)
{
	int i;

	for (i = 0; i < num_chmodes; i++) {
		if (max_channels == chmode[i].channels) {
			ucontrol->value.enumerated.item[0] = i;
			break;
		}
	}
	return 0;
}
EXPORT_SYMBOL_HDA(snd_hda_ch_mode_get);

/**
 * snd_hda_ch_mode_put - Put callback helper for the channel mode enum
 */
int snd_hda_ch_mode_put(struct hda_codec *codec,
			struct snd_ctl_elem_value *ucontrol,
			const struct hda_channel_mode *chmode,
			int num_chmodes,
			int *max_channelsp)
{
	unsigned int mode;

	mode = ucontrol->value.enumerated.item[0];
	if (mode >= num_chmodes)
		return -EINVAL;
	if (*max_channelsp == chmode[mode].channels)
		return 0;
	/* change the current channel setting */
	*max_channelsp = chmode[mode].channels;
	if (chmode[mode].sequence)
		snd_hda_sequence_write_cache(codec, chmode[mode].sequence);
	return 1;
}
EXPORT_SYMBOL_HDA(snd_hda_ch_mode_put);

/*
 * input MUX helper
 */

/**
 * snd_hda_input_mux_info_info - Info callback helper for the input-mux enum
 */
int snd_hda_input_mux_info(const struct hda_input_mux *imux,
			   struct snd_ctl_elem_info *uinfo)
{
	unsigned int index;

	uinfo->type = SNDRV_CTL_ELEM_TYPE_ENUMERATED;
	uinfo->count = 1;
	uinfo->value.enumerated.items = imux->num_items;
	if (!imux->num_items)
		return 0;
	index = uinfo->value.enumerated.item;
	if (index >= imux->num_items)
		index = imux->num_items - 1;
	strcpy(uinfo->value.enumerated.name, imux->items[index].label);
	return 0;
}
EXPORT_SYMBOL_HDA(snd_hda_input_mux_info);

/**
 * snd_hda_input_mux_info_put - Put callback helper for the input-mux enum
 */
int snd_hda_input_mux_put(struct hda_codec *codec,
			  const struct hda_input_mux *imux,
			  struct snd_ctl_elem_value *ucontrol,
			  hda_nid_t nid,
			  unsigned int *cur_val)
{
	unsigned int idx;

	if (!imux->num_items)
		return 0;
	idx = ucontrol->value.enumerated.item[0];
	if (idx >= imux->num_items)
		idx = imux->num_items - 1;
	if (*cur_val == idx)
		return 0;
	snd_hda_codec_write_cache(codec, nid, 0, AC_VERB_SET_CONNECT_SEL,
				  imux->items[idx].index);
	*cur_val = idx;
	return 1;
}
EXPORT_SYMBOL_HDA(snd_hda_input_mux_put);


/*
 * Multi-channel / digital-out PCM helper functions
 */

/* setup SPDIF output stream */
static void setup_dig_out_stream(struct hda_codec *codec, hda_nid_t nid,
				 unsigned int stream_tag, unsigned int format)
{
	struct hda_spdif_out *spdif;
	unsigned int curr_fmt;
	bool reset;

	spdif = snd_hda_spdif_out_of_nid(codec, nid);
	curr_fmt = snd_hda_codec_read(codec, nid, 0,
				      AC_VERB_GET_STREAM_FORMAT, 0);
	reset = codec->spdif_status_reset &&
		(spdif->ctls & AC_DIG1_ENABLE) &&
		curr_fmt != format;

	/* turn off SPDIF if needed; otherwise the IEC958 bits won't be
	   updated */
	if (reset)
		set_dig_out_convert(codec, nid,
				    spdif->ctls & ~AC_DIG1_ENABLE & 0xff,
				    -1);
	snd_hda_codec_setup_stream(codec, nid, stream_tag, 0, format);
	if (codec->slave_dig_outs) {
		const hda_nid_t *d;
		for (d = codec->slave_dig_outs; *d; d++)
			snd_hda_codec_setup_stream(codec, *d, stream_tag, 0,
						   format);
	}
	/* turn on again (if needed) */
	if (reset)
		set_dig_out_convert(codec, nid,
				    spdif->ctls & 0xff, -1);
}

static void cleanup_dig_out_stream(struct hda_codec *codec, hda_nid_t nid)
{
	snd_hda_codec_cleanup_stream(codec, nid);
	if (codec->slave_dig_outs) {
		const hda_nid_t *d;
		for (d = codec->slave_dig_outs; *d; d++)
			snd_hda_codec_cleanup_stream(codec, *d);
	}
}

/**
 * snd_hda_bus_reboot_notify - call the reboot notifier of each codec
 * @bus: HD-audio bus
 */
void snd_hda_bus_reboot_notify(struct hda_bus *bus)
{
	struct hda_codec *codec;

	if (!bus)
		return;
	list_for_each_entry(codec, &bus->codec_list, list) {
		if (hda_codec_is_power_on(codec) &&
		    codec->patch_ops.reboot_notify)
			codec->patch_ops.reboot_notify(codec);
	}
}
EXPORT_SYMBOL_HDA(snd_hda_bus_reboot_notify);

/**
 * snd_hda_multi_out_dig_open - open the digital out in the exclusive mode
 */
int snd_hda_multi_out_dig_open(struct hda_codec *codec,
			       struct hda_multi_out *mout)
{
	mutex_lock(&codec->spdif_mutex);
	if (mout->dig_out_used == HDA_DIG_ANALOG_DUP)
		/* already opened as analog dup; reset it once */
		cleanup_dig_out_stream(codec, mout->dig_out_nid);
	mout->dig_out_used = HDA_DIG_EXCLUSIVE;
	mutex_unlock(&codec->spdif_mutex);
	return 0;
}
EXPORT_SYMBOL_HDA(snd_hda_multi_out_dig_open);

/**
 * snd_hda_multi_out_dig_prepare - prepare the digital out stream
 */
int snd_hda_multi_out_dig_prepare(struct hda_codec *codec,
				  struct hda_multi_out *mout,
				  unsigned int stream_tag,
				  unsigned int format,
				  struct snd_pcm_substream *substream)
{
	mutex_lock(&codec->spdif_mutex);
	setup_dig_out_stream(codec, mout->dig_out_nid, stream_tag, format);
	mutex_unlock(&codec->spdif_mutex);
	return 0;
}
EXPORT_SYMBOL_HDA(snd_hda_multi_out_dig_prepare);

/**
 * snd_hda_multi_out_dig_cleanup - clean-up the digital out stream
 */
int snd_hda_multi_out_dig_cleanup(struct hda_codec *codec,
				  struct hda_multi_out *mout)
{
	mutex_lock(&codec->spdif_mutex);
	cleanup_dig_out_stream(codec, mout->dig_out_nid);
	mutex_unlock(&codec->spdif_mutex);
	return 0;
}
EXPORT_SYMBOL_HDA(snd_hda_multi_out_dig_cleanup);

/**
 * snd_hda_multi_out_dig_close - release the digital out stream
 */
int snd_hda_multi_out_dig_close(struct hda_codec *codec,
				struct hda_multi_out *mout)
{
	mutex_lock(&codec->spdif_mutex);
	mout->dig_out_used = 0;
	mutex_unlock(&codec->spdif_mutex);
	return 0;
}
EXPORT_SYMBOL_HDA(snd_hda_multi_out_dig_close);

/**
 * snd_hda_multi_out_analog_open - open analog outputs
 *
 * Open analog outputs and set up the hw-constraints.
 * If the digital outputs can be opened as slave, open the digital
 * outputs, too.
 */
int snd_hda_multi_out_analog_open(struct hda_codec *codec,
				  struct hda_multi_out *mout,
				  struct snd_pcm_substream *substream,
				  struct hda_pcm_stream *hinfo)
{
	struct snd_pcm_runtime *runtime = substream->runtime;
	runtime->hw.channels_max = mout->max_channels;
	if (mout->dig_out_nid) {
		if (!mout->analog_rates) {
			mout->analog_rates = hinfo->rates;
			mout->analog_formats = hinfo->formats;
			mout->analog_maxbps = hinfo->maxbps;
		} else {
			runtime->hw.rates = mout->analog_rates;
			runtime->hw.formats = mout->analog_formats;
			hinfo->maxbps = mout->analog_maxbps;
		}
		if (!mout->spdif_rates) {
			snd_hda_query_supported_pcm(codec, mout->dig_out_nid,
						    &mout->spdif_rates,
						    &mout->spdif_formats,
						    &mout->spdif_maxbps);
		}
		mutex_lock(&codec->spdif_mutex);
		if (mout->share_spdif) {
			if ((runtime->hw.rates & mout->spdif_rates) &&
			    (runtime->hw.formats & mout->spdif_formats)) {
				runtime->hw.rates &= mout->spdif_rates;
				runtime->hw.formats &= mout->spdif_formats;
				if (mout->spdif_maxbps < hinfo->maxbps)
					hinfo->maxbps = mout->spdif_maxbps;
			} else {
				mout->share_spdif = 0;
				/* FIXME: need notify? */
			}
		}
		mutex_unlock(&codec->spdif_mutex);
	}
	return snd_pcm_hw_constraint_step(substream->runtime, 0,
					  SNDRV_PCM_HW_PARAM_CHANNELS, 2);
}
EXPORT_SYMBOL_HDA(snd_hda_multi_out_analog_open);

/**
 * snd_hda_multi_out_analog_prepare - Preapre the analog outputs.
 *
 * Set up the i/o for analog out.
 * When the digital out is available, copy the front out to digital out, too.
 */
int snd_hda_multi_out_analog_prepare(struct hda_codec *codec,
				     struct hda_multi_out *mout,
				     unsigned int stream_tag,
				     unsigned int format,
				     struct snd_pcm_substream *substream)
{
	const hda_nid_t *nids = mout->dac_nids;
	int chs = substream->runtime->channels;
	struct hda_spdif_out *spdif;
	int i;

	mutex_lock(&codec->spdif_mutex);
	spdif = snd_hda_spdif_out_of_nid(codec, mout->dig_out_nid);
	if (mout->dig_out_nid && mout->share_spdif &&
	    mout->dig_out_used != HDA_DIG_EXCLUSIVE) {
		if (chs == 2 &&
		    snd_hda_is_supported_format(codec, mout->dig_out_nid,
						format) &&
		    !(spdif->status & IEC958_AES0_NONAUDIO)) {
			mout->dig_out_used = HDA_DIG_ANALOG_DUP;
			setup_dig_out_stream(codec, mout->dig_out_nid,
					     stream_tag, format);
		} else {
			mout->dig_out_used = 0;
			cleanup_dig_out_stream(codec, mout->dig_out_nid);
		}
	}
	mutex_unlock(&codec->spdif_mutex);

	/* front */
	snd_hda_codec_setup_stream(codec, nids[HDA_FRONT], stream_tag,
				   0, format);
	if (!mout->no_share_stream &&
	    mout->hp_nid && mout->hp_nid != nids[HDA_FRONT])
		/* headphone out will just decode front left/right (stereo) */
		snd_hda_codec_setup_stream(codec, mout->hp_nid, stream_tag,
					   0, format);
	/* extra outputs copied from front */
	for (i = 0; i < ARRAY_SIZE(mout->hp_out_nid); i++)
		if (!mout->no_share_stream && mout->hp_out_nid[i])
			snd_hda_codec_setup_stream(codec,
						   mout->hp_out_nid[i],
						   stream_tag, 0, format);
	for (i = 0; i < ARRAY_SIZE(mout->extra_out_nid); i++)
		if (!mout->no_share_stream && mout->extra_out_nid[i])
			snd_hda_codec_setup_stream(codec,
						   mout->extra_out_nid[i],
						   stream_tag, 0, format);

	/* surrounds */
	for (i = 1; i < mout->num_dacs; i++) {
		if (chs >= (i + 1) * 2) /* independent out */
			snd_hda_codec_setup_stream(codec, nids[i], stream_tag,
						   i * 2, format);
		else if (!mout->no_share_stream) /* copy front */
			snd_hda_codec_setup_stream(codec, nids[i], stream_tag,
						   0, format);
	}
	return 0;
}
EXPORT_SYMBOL_HDA(snd_hda_multi_out_analog_prepare);

/**
 * snd_hda_multi_out_analog_cleanup - clean up the setting for analog out
 */
int snd_hda_multi_out_analog_cleanup(struct hda_codec *codec,
				     struct hda_multi_out *mout)
{
	const hda_nid_t *nids = mout->dac_nids;
	int i;

	for (i = 0; i < mout->num_dacs; i++)
		snd_hda_codec_cleanup_stream(codec, nids[i]);
	if (mout->hp_nid)
		snd_hda_codec_cleanup_stream(codec, mout->hp_nid);
	for (i = 0; i < ARRAY_SIZE(mout->hp_out_nid); i++)
		if (mout->hp_out_nid[i])
			snd_hda_codec_cleanup_stream(codec,
						     mout->hp_out_nid[i]);
	for (i = 0; i < ARRAY_SIZE(mout->extra_out_nid); i++)
		if (mout->extra_out_nid[i])
			snd_hda_codec_cleanup_stream(codec,
						     mout->extra_out_nid[i]);
	mutex_lock(&codec->spdif_mutex);
	if (mout->dig_out_nid && mout->dig_out_used == HDA_DIG_ANALOG_DUP) {
		cleanup_dig_out_stream(codec, mout->dig_out_nid);
		mout->dig_out_used = 0;
	}
	mutex_unlock(&codec->spdif_mutex);
	return 0;
}
EXPORT_SYMBOL_HDA(snd_hda_multi_out_analog_cleanup);

/**
 * snd_hda_get_default_vref - Get the default (mic) VREF pin bits
 *
 * Guess the suitable VREF pin bits to be set as the pin-control value.
 * Note: the function doesn't set the AC_PINCTL_IN_EN bit.
 */
unsigned int snd_hda_get_default_vref(struct hda_codec *codec, hda_nid_t pin)
{
	unsigned int pincap;
	unsigned int oldval;
	oldval = snd_hda_codec_read(codec, pin, 0,
				    AC_VERB_GET_PIN_WIDGET_CONTROL, 0);
	pincap = snd_hda_query_pin_caps(codec, pin);
	pincap = (pincap & AC_PINCAP_VREF) >> AC_PINCAP_VREF_SHIFT;
	/* Exception: if the default pin setup is vref50, we give it priority */
	if ((pincap & AC_PINCAP_VREF_80) && oldval != PIN_VREF50)
		return AC_PINCTL_VREF_80;
	else if (pincap & AC_PINCAP_VREF_50)
		return AC_PINCTL_VREF_50;
	else if (pincap & AC_PINCAP_VREF_100)
		return AC_PINCTL_VREF_100;
	else if (pincap & AC_PINCAP_VREF_GRD)
		return AC_PINCTL_VREF_GRD;
	return AC_PINCTL_VREF_HIZ;
}
EXPORT_SYMBOL_HDA(snd_hda_get_default_vref);

int _snd_hda_set_pin_ctl(struct hda_codec *codec, hda_nid_t pin,
			 unsigned int val, bool cached)
{
	if (val) {
		unsigned int cap = snd_hda_query_pin_caps(codec, pin);
		if (cap && (val & AC_PINCTL_OUT_EN)) {
			if (!(cap & AC_PINCAP_OUT))
				val &= ~(AC_PINCTL_OUT_EN | AC_PINCTL_HP_EN);
			else if ((val & AC_PINCTL_HP_EN) &&
				 !(cap & AC_PINCAP_HP_DRV))
				val &= ~AC_PINCTL_HP_EN;
		}
		if (cap && (val & AC_PINCTL_IN_EN)) {
			if (!(cap & AC_PINCAP_IN))
				val &= ~(AC_PINCTL_IN_EN | AC_PINCTL_VREFEN);
		}
	}
	if (cached)
		return snd_hda_codec_update_cache(codec, pin, 0,
				AC_VERB_SET_PIN_WIDGET_CONTROL, val);
	else
		return snd_hda_codec_write(codec, pin, 0,
					   AC_VERB_SET_PIN_WIDGET_CONTROL, val);
}
EXPORT_SYMBOL_HDA(_snd_hda_set_pin_ctl);

/**
 * snd_hda_add_imux_item - Add an item to input_mux
 *
 * When the same label is used already in the existing items, the number
 * suffix is appended to the label.  This label index number is stored
 * to type_idx when non-NULL pointer is given.
 */
int snd_hda_add_imux_item(struct hda_input_mux *imux, const char *label,
			  int index, int *type_idx)
{
	int i, label_idx = 0;
	if (imux->num_items >= HDA_MAX_NUM_INPUTS) {
		snd_printd(KERN_ERR "hda_codec: Too many imux items!\n");
		return -EINVAL;
	}
	for (i = 0; i < imux->num_items; i++) {
		if (!strncmp(label, imux->items[i].label, strlen(label)))
			label_idx++;
	}
	if (type_idx)
		*type_idx = label_idx;
	if (label_idx > 0)
		snprintf(imux->items[imux->num_items].label,
			 sizeof(imux->items[imux->num_items].label),
			 "%s %d", label, label_idx);
	else
		strlcpy(imux->items[imux->num_items].label, label,
			sizeof(imux->items[imux->num_items].label));
	imux->items[imux->num_items].index = index;
	imux->num_items++;
	return 0;
}
EXPORT_SYMBOL_HDA(snd_hda_add_imux_item);


#ifdef CONFIG_PM
/*
 * power management
 */

/**
 * snd_hda_suspend - suspend the codecs
 * @bus: the HDA bus
 *
 * Returns 0 if successful.
 */
int snd_hda_suspend(struct hda_bus *bus)
{
	struct hda_codec *codec;

	list_for_each_entry(codec, &bus->codec_list, list) {
		cancel_delayed_work_sync(&codec->jackpoll_work);
		if (hda_codec_is_power_on(codec))
			hda_call_codec_suspend(codec, false);
	}
	return 0;
}
EXPORT_SYMBOL_HDA(snd_hda_suspend);

/**
 * snd_hda_resume - resume the codecs
 * @bus: the HDA bus
 *
 * Returns 0 if successful.
 */
int snd_hda_resume(struct hda_bus *bus)
{
	struct hda_codec *codec;

	list_for_each_entry(codec, &bus->codec_list, list) {
		hda_call_codec_resume(codec);
	}
	return 0;
}
EXPORT_SYMBOL_HDA(snd_hda_resume);
#endif /* CONFIG_PM */

/*
 * generic arrays
 */

/**
 * snd_array_new - get a new element from the given array
 * @array: the array object
 *
 * Get a new element from the given array.  If it exceeds the
 * pre-allocated array size, re-allocate the array.
 *
 * Returns NULL if allocation failed.
 */
void *snd_array_new(struct snd_array *array)
{
	if (snd_BUG_ON(!array->elem_size))
		return NULL;
	if (array->used >= array->alloced) {
		int num = array->alloced + array->alloc_align;
		int size = (num + 1) * array->elem_size;
		int oldsize = array->alloced * array->elem_size;
		void *nlist;
		if (snd_BUG_ON(num >= 4096))
			return NULL;
		nlist = krealloc(array->list, size, GFP_KERNEL);
		if (!nlist)
			return NULL;
		memset(nlist + oldsize, 0, size - oldsize);
		array->list = nlist;
		array->alloced = num;
	}
	return snd_array_elem(array, array->used++);
}
EXPORT_SYMBOL_HDA(snd_array_new);

/**
 * snd_array_free - free the given array elements
 * @array: the array object
 */
void snd_array_free(struct snd_array *array)
{
	kfree(array->list);
	array->used = 0;
	array->alloced = 0;
	array->list = NULL;
}
EXPORT_SYMBOL_HDA(snd_array_free);

/**
 * snd_print_pcm_bits - Print the supported PCM fmt bits to the string buffer
 * @pcm: PCM caps bits
 * @buf: the string buffer to write
 * @buflen: the max buffer length
 *
 * used by hda_proc.c and hda_eld.c
 */
void snd_print_pcm_bits(int pcm, char *buf, int buflen)
{
	static unsigned int bits[] = { 8, 16, 20, 24, 32 };
	int i, j;

	for (i = 0, j = 0; i < ARRAY_SIZE(bits); i++)
		if (pcm & (AC_SUPPCM_BITS_8 << i))
			j += snprintf(buf + j, buflen - j,  " %d", bits[i]);

	buf[j] = '\0'; /* necessary when j == 0 */
}
EXPORT_SYMBOL_HDA(snd_print_pcm_bits);

MODULE_DESCRIPTION("HDA codec core");
MODULE_LICENSE("GPL");<|MERGE_RESOLUTION|>--- conflicted
+++ resolved
@@ -3698,7 +3698,6 @@
 		snd_hda_codec_resume_amp(codec);
 		snd_hda_codec_resume_cache(codec);
 	}
-<<<<<<< HEAD
 
 	if (codec->jackpoll_interval)
 		hda_jackpoll_work(&codec->jackpoll_work.work);
@@ -3706,11 +3705,8 @@
 		snd_hda_jack_set_dirty_all(codec);
 		snd_hda_jack_report_sync(codec);
 	}
-=======
-	snd_hda_jack_report_sync(codec);
 
 	codec->in_pm = 0;
->>>>>>> 2ea3c6a2
 	snd_hda_power_down(codec); /* flag down before returning */
 }
 #endif /* CONFIG_PM */
