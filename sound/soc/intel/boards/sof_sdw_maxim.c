--- conflicted
+++ resolved
@@ -21,16 +21,7 @@
 	{ "Right Spk", NULL, "Right BE_OUT" },
 };
 
-<<<<<<< HEAD
-static const struct snd_kcontrol_new maxim_controls[] = {
-	SOC_DAPM_PIN_SWITCH("Left Spk"),
-	SOC_DAPM_PIN_SWITCH("Right Spk"),
-};
-
-int maxim_spk_rtd_init(struct snd_soc_pcm_runtime *rtd)
-=======
 int maxim_spk_rtd_init(struct snd_soc_pcm_runtime *rtd, struct snd_soc_dai *dai)
->>>>>>> 0c383648
 {
 	struct snd_soc_card *card = rtd->card;
 	int ret;
