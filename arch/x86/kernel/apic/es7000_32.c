--- conflicted
+++ resolved
@@ -510,14 +510,6 @@
 		nr_ioapics, cpumask_bits(es7000_target_cpus())[0]);
 }
 
-<<<<<<< HEAD
-static int es7000_numa_cpu_node(int cpu)
-{
-	return 0;
-}
-
-=======
->>>>>>> d762f438
 static int es7000_cpu_present_to_apicid(int mps_cpu)
 {
 	if (!mps_cpu)
@@ -691,10 +683,6 @@
 	.safe_wait_icr_idle		= native_safe_apic_wait_icr_idle,
 
 	.x86_32_early_logical_apicid	= es7000_early_logical_apicid,
-<<<<<<< HEAD
-	.x86_32_numa_cpu_node		= es7000_numa_cpu_node,
-=======
->>>>>>> d762f438
 };
 
 static struct apic __refdata apic_es7000 = {
@@ -758,15 +746,10 @@
 	.safe_wait_icr_idle		= native_safe_apic_wait_icr_idle,
 
 	.x86_32_early_logical_apicid	= es7000_early_logical_apicid,
-<<<<<<< HEAD
-	.x86_32_numa_cpu_node		= es7000_numa_cpu_node,
-};
-=======
 };
 
 /*
  * Need to check for es7000 followed by es7000_cluster, so this order
  * in apic_drivers is important.
  */
-apic_drivers(apic_es7000, apic_es7000_cluster);
->>>>>>> d762f438
+apic_drivers(apic_es7000, apic_es7000_cluster);