# Unified Makefile for i386 and x86_64

# select defconfig based on actual architecture
ifeq ($(ARCH),x86)
  ifeq ($(shell uname -m),x86_64)
        KBUILD_DEFCONFIG := x86_64_defconfig
  else
        KBUILD_DEFCONFIG := i386_defconfig
  endif
else
        KBUILD_DEFCONFIG := $(ARCH)_defconfig
endif

# BITS is used as extension for files which are available in a 32 bit
# and a 64 bit version to simplify shared Makefiles.
# e.g.: obj-y += foo_$(BITS).o
export BITS

ifdef CONFIG_X86_NEED_RELOCS
        LDFLAGS_vmlinux := --emit-relocs
endif

ifeq ($(CONFIG_X86_32),y)
        BITS := 32
        UTS_MACHINE := i386
        CHECKFLAGS += -D__i386__

        biarch := $(call cc-option,-m32)
        KBUILD_AFLAGS += $(biarch)
        KBUILD_CFLAGS += $(biarch)

        KBUILD_CFLAGS += -msoft-float -mregparm=3 -freg-struct-return

<<<<<<< HEAD
        # Don't autogenerate SSE instructions
	KBUILD_CFLAGS += -mno-sse
=======
        # Don't autogenerate MMX or SSE instructions
        KBUILD_CFLAGS += -mno-mmx -mno-sse
>>>>>>> 30d83115

        # Never want PIC in a 32-bit kernel, prevent breakage with GCC built
        # with nonstandard options
        KBUILD_CFLAGS += -fno-pic

        # prevent gcc from keeping the stack 16 byte aligned
        KBUILD_CFLAGS += $(call cc-option,-mpreferred-stack-boundary=2)

        # Disable unit-at-a-time mode on pre-gcc-4.0 compilers, it makes gcc use
        # a lot more stack due to the lack of sharing of stacklots:
        KBUILD_CFLAGS += $(call cc-ifversion, -lt, 0400, \
				$(call cc-option,-fno-unit-at-a-time))

        # CPU-specific tuning. Anything which can be shared with UML should go here.
        include $(srctree)/arch/x86/Makefile_32.cpu
        KBUILD_CFLAGS += $(cflags-y)

        # temporary until string.h is fixed
        KBUILD_CFLAGS += -ffreestanding
else
        BITS := 64
        UTS_MACHINE := x86_64
        CHECKFLAGS += -D__x86_64__ -m64

        KBUILD_AFLAGS += -m64
        KBUILD_CFLAGS += -m64

<<<<<<< HEAD
        # Don't autogenerate SSE instructions
	KBUILD_CFLAGS += -mno-sse
=======
        # Don't autogenerate MMX or SSE instructions
        KBUILD_CFLAGS += -mno-mmx -mno-sse
>>>>>>> 30d83115

	# Use -mpreferred-stack-boundary=3 if supported.
	KBUILD_CFLAGS += $(call cc-option,-mpreferred-stack-boundary=3)

        # FIXME - should be integrated in Makefile.cpu (Makefile_32.cpu)
        cflags-$(CONFIG_MK8) += $(call cc-option,-march=k8)
        cflags-$(CONFIG_MPSC) += $(call cc-option,-march=nocona)

        cflags-$(CONFIG_MCORE2) += \
                $(call cc-option,-march=core2,$(call cc-option,-mtune=generic))
	cflags-$(CONFIG_MATOM) += $(call cc-option,-march=atom) \
		$(call cc-option,-mtune=atom,$(call cc-option,-mtune=generic))
        cflags-$(CONFIG_GENERIC_CPU) += $(call cc-option,-mtune=generic)
        KBUILD_CFLAGS += $(cflags-y)

        KBUILD_CFLAGS += -mno-red-zone
        KBUILD_CFLAGS += -mcmodel=kernel

        # -funit-at-a-time shrinks the kernel .text considerably
        # unfortunately it makes reading oopses harder.
        KBUILD_CFLAGS += $(call cc-option,-funit-at-a-time)

        # this works around some issues with generating unwind tables in older gccs
        # newer gccs do it by default
        KBUILD_CFLAGS += -maccumulate-outgoing-args
endif

ifdef CONFIG_CC_STACKPROTECTOR
	cc_has_sp := $(srctree)/scripts/gcc-x86_$(BITS)-has-stack-protector.sh
        ifeq ($(shell $(CONFIG_SHELL) $(cc_has_sp) $(CC) $(KBUILD_CPPFLAGS) $(biarch)),y)
                stackp-y := -fstack-protector
                KBUILD_CFLAGS += $(stackp-y)
        else
                $(warning stack protector enabled but no compiler support)
        endif
endif

ifdef CONFIG_X86_X32
	x32_ld_ok := $(call try-run,\
			/bin/echo -e '1: .quad 1b' | \
			$(CC) $(KBUILD_AFLAGS) -c -x assembler -o "$$TMP" - && \
			$(OBJCOPY) -O elf32-x86-64 "$$TMP" "$$TMPO" && \
			$(LD) -m elf32_x86_64 "$$TMPO" -o "$$TMP",y,n)
        ifeq ($(x32_ld_ok),y)
                CONFIG_X86_X32_ABI := y
                KBUILD_AFLAGS += -DCONFIG_X86_X32_ABI
                KBUILD_CFLAGS += -DCONFIG_X86_X32_ABI
        else
                $(warning CONFIG_X86_X32 enabled but no binutils support)
        endif
endif
export CONFIG_X86_X32_ABI

# Don't unroll struct assignments with kmemcheck enabled
ifeq ($(CONFIG_KMEMCHECK),y)
	KBUILD_CFLAGS += $(call cc-option,-fno-builtin-memcpy)
endif

# Stackpointer is addressed different for 32 bit and 64 bit x86
sp-$(CONFIG_X86_32) := esp
sp-$(CONFIG_X86_64) := rsp

# do binutils support CFI?
cfi := $(call as-instr,.cfi_startproc\n.cfi_rel_offset $(sp-y)$(comma)0\n.cfi_endproc,-DCONFIG_AS_CFI=1)
# is .cfi_signal_frame supported too?
cfi-sigframe := $(call as-instr,.cfi_startproc\n.cfi_signal_frame\n.cfi_endproc,-DCONFIG_AS_CFI_SIGNAL_FRAME=1)
cfi-sections := $(call as-instr,.cfi_sections .debug_frame,-DCONFIG_AS_CFI_SECTIONS=1)

# does binutils support specific instructions?
asinstr := $(call as-instr,fxsaveq (%rax),-DCONFIG_AS_FXSAVEQ=1)
avx_instr := $(call as-instr,vxorps %ymm0$(comma)%ymm1$(comma)%ymm2,-DCONFIG_AS_AVX=1)
avx2_instr :=$(call as-instr,vpbroadcastb %xmm0$(comma)%ymm1,-DCONFIG_AS_AVX2=1)

KBUILD_AFLAGS += $(cfi) $(cfi-sigframe) $(cfi-sections) $(asinstr) $(avx_instr) $(avx2_instr)
KBUILD_CFLAGS += $(cfi) $(cfi-sigframe) $(cfi-sections) $(asinstr) $(avx_instr) $(avx2_instr)

LDFLAGS := -m elf_$(UTS_MACHINE)

# Speed up the build
KBUILD_CFLAGS += -pipe
# Workaround for a gcc prelease that unfortunately was shipped in a suse release
KBUILD_CFLAGS += -Wno-sign-compare
#
KBUILD_CFLAGS += -fno-asynchronous-unwind-tables
# prevent gcc from generating any FP code by mistake
KBUILD_CFLAGS += $(call cc-option,-mno-sse -mno-mmx -mno-sse2 -mno-3dnow,)
KBUILD_CFLAGS += $(call cc-option,-mno-avx,)

KBUILD_CFLAGS += $(mflags-y)
KBUILD_AFLAGS += $(mflags-y)

archscripts: scripts_basic
	$(Q)$(MAKE) $(build)=arch/x86/tools relocs

###
# Syscall table generation

archheaders:
	$(Q)$(MAKE) $(build)=arch/x86/syscalls all

###
# Kernel objects

head-y := arch/x86/kernel/head_$(BITS).o
head-y += arch/x86/kernel/head$(BITS).o
head-y += arch/x86/kernel/head.o

libs-y  += arch/x86/lib/

# See arch/x86/Kbuild for content of core part of the kernel
core-y += arch/x86/

# drivers-y are linked after core-y
drivers-$(CONFIG_MATH_EMULATION) += arch/x86/math-emu/
drivers-$(CONFIG_PCI)            += arch/x86/pci/

# must be linked after kernel/
drivers-$(CONFIG_OPROFILE) += arch/x86/oprofile/

# suspend and hibernation support
drivers-$(CONFIG_PM) += arch/x86/power/

drivers-$(CONFIG_FB) += arch/x86/video/

####
# boot loader support. Several targets are kept for legacy purposes

boot := arch/x86/boot

BOOT_TARGETS = bzlilo bzdisk fdimage fdimage144 fdimage288 isoimage

PHONY += bzImage $(BOOT_TARGETS)

# Default kernel to build
all: bzImage

# KBUILD_IMAGE specify target image being built
KBUILD_IMAGE := $(boot)/bzImage

bzImage: vmlinux
ifeq ($(CONFIG_X86_DECODER_SELFTEST),y)
	$(Q)$(MAKE) $(build)=arch/x86/tools posttest
endif
	$(Q)$(MAKE) $(build)=$(boot) $(KBUILD_IMAGE)
	$(Q)mkdir -p $(objtree)/arch/$(UTS_MACHINE)/boot
	$(Q)ln -fsn ../../x86/boot/bzImage $(objtree)/arch/$(UTS_MACHINE)/boot/$@

$(BOOT_TARGETS): vmlinux
	$(Q)$(MAKE) $(build)=$(boot) $@

PHONY += install
install:
	$(Q)$(MAKE) $(build)=$(boot) $@

PHONY += vdso_install
vdso_install:
	$(Q)$(MAKE) $(build)=arch/x86/vdso $@

archclean:
	$(Q)rm -rf $(objtree)/arch/i386
	$(Q)rm -rf $(objtree)/arch/x86_64
	$(Q)$(MAKE) $(clean)=$(boot)
	$(Q)$(MAKE) $(clean)=arch/x86/tools

PHONY += kvmconfig
kvmconfig:
	$(if $(wildcard $(objtree)/.config),, $(error You need an existing .config for this target))
	$(Q)$(CONFIG_SHELL) $(srctree)/scripts/kconfig/merge_config.sh -m -O $(objtree) $(objtree)/.config arch/x86/configs/kvm_guest.config
	$(Q)yes "" | $(MAKE) oldconfig

define archhelp
  echo  '* bzImage      - Compressed kernel image (arch/x86/boot/bzImage)'
  echo  '  install      - Install kernel using'
  echo  '                  (your) ~/bin/$(INSTALLKERNEL) or'
  echo  '                  (distribution) /sbin/$(INSTALLKERNEL) or'
  echo  '                  install to $$(INSTALL_PATH) and run lilo'
  echo  '  fdimage      - Create 1.4MB boot floppy image (arch/x86/boot/fdimage)'
  echo  '  fdimage144   - Create 1.4MB boot floppy image (arch/x86/boot/fdimage)'
  echo  '  fdimage288   - Create 2.8MB boot floppy image (arch/x86/boot/fdimage)'
  echo  '  isoimage     - Create a boot CD-ROM image (arch/x86/boot/image.iso)'
  echo  '                  bzdisk/fdimage*/isoimage also accept:'
  echo  '                  FDARGS="..."  arguments for the booted kernel'
  echo  '                  FDINITRD=file initrd for the booted kernel'
  echo  '  kvmconfig	- Enable additional options for guest kernel support'
endef<|MERGE_RESOLUTION|>--- conflicted
+++ resolved
@@ -31,13 +31,8 @@
 
         KBUILD_CFLAGS += -msoft-float -mregparm=3 -freg-struct-return
 
-<<<<<<< HEAD
-        # Don't autogenerate SSE instructions
-	KBUILD_CFLAGS += -mno-sse
-=======
         # Don't autogenerate MMX or SSE instructions
         KBUILD_CFLAGS += -mno-mmx -mno-sse
->>>>>>> 30d83115
 
         # Never want PIC in a 32-bit kernel, prevent breakage with GCC built
         # with nonstandard options
@@ -65,13 +60,8 @@
         KBUILD_AFLAGS += -m64
         KBUILD_CFLAGS += -m64
 
-<<<<<<< HEAD
-        # Don't autogenerate SSE instructions
-	KBUILD_CFLAGS += -mno-sse
-=======
         # Don't autogenerate MMX or SSE instructions
         KBUILD_CFLAGS += -mno-mmx -mno-sse
->>>>>>> 30d83115
 
 	# Use -mpreferred-stack-boundary=3 if supported.
 	KBUILD_CFLAGS += $(call cc-option,-mpreferred-stack-boundary=3)
