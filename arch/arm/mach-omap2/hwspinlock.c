--- conflicted
+++ resolved
@@ -24,21 +24,10 @@
 #include <plat/omap_hwmod.h>
 #include <plat/omap_device.h>
 
-<<<<<<< HEAD
-=======
 static struct hwspinlock_pdata omap_hwspinlock_pdata __initdata = {
 	.base_id = 0,
 };
 
-struct omap_device_pm_latency omap_spinlock_latency[] = {
-	{
-		.deactivate_func = omap_device_idle_hwmods,
-		.activate_func   = omap_device_enable_hwmods,
-		.flags = OMAP_DEVICE_LATENCY_AUTO_ADJUST,
-	}
-};
-
->>>>>>> 8b37fcfc
 int __init hwspinlocks_init(void)
 {
 	int retval = 0;
@@ -56,16 +45,10 @@
 	if (oh == NULL)
 		return -EINVAL;
 
-<<<<<<< HEAD
-	pdev = omap_device_build(dev_name, 0, oh, NULL, 0, NULL, 0, false);
+	pdev = omap_device_build(dev_name, 0, oh, &omap_hwspinlock_pdata,
+				sizeof(struct hwspinlock_pdata),
+				NULL, 0, false);
 	if (IS_ERR(pdev)) {
-=======
-	od = omap_device_build(dev_name, 0, oh, &omap_hwspinlock_pdata,
-				sizeof(struct hwspinlock_pdata),
-				omap_spinlock_latency,
-				ARRAY_SIZE(omap_spinlock_latency), false);
-	if (IS_ERR(od)) {
->>>>>>> 8b37fcfc
 		pr_err("Can't build omap_device for %s:%s\n", dev_name,
 								oh_name);
 		retval = PTR_ERR(pdev);
