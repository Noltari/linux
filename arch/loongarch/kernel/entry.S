--- conflicted
+++ resolved
@@ -82,10 +82,7 @@
 	UNWIND_HINT_REGS
 	move		a1, sp
 	bl 		ret_from_fork
-<<<<<<< HEAD
-=======
 	STACKLEAK_ERASE
->>>>>>> f78fb257
 	RESTORE_STATIC
 	RESTORE_SOME
 	RESTORE_SP_AND_RET
@@ -97,10 +94,7 @@
 	move		a2, s0
 	move		a3, s1
 	bl		ret_from_kernel_thread
-<<<<<<< HEAD
-=======
 	STACKLEAK_ERASE
->>>>>>> f78fb257
 	RESTORE_STATIC
 	RESTORE_SOME
 	RESTORE_SP_AND_RET
