/*
 * linux/fs/nfs/nfs4_fs.h
 *
 * Copyright (C) 2005 Trond Myklebust
 *
 * NFSv4-specific filesystem definitions and declarations
 */

#ifndef __LINUX_FS_NFS_NFS4_FS_H
#define __LINUX_FS_NFS_NFS4_FS_H

#ifdef CONFIG_NFS_V4

struct idmap;

/*
 * In a seqid-mutating op, this macro controls which error return
 * values trigger incrementation of the seqid.
 *
 * from rfc 3010:
 * The client MUST monotonically increment the sequence number for the
 * CLOSE, LOCK, LOCKU, OPEN, OPEN_CONFIRM, and OPEN_DOWNGRADE
 * operations.  This is true even in the event that the previous
 * operation that used the sequence number received an error.  The only
 * exception to this rule is if the previous operation received one of
 * the following errors: NFSERR_STALE_CLIENTID, NFSERR_STALE_STATEID,
 * NFSERR_BAD_STATEID, NFSERR_BAD_SEQID, NFSERR_BADXDR,
 * NFSERR_RESOURCE, NFSERR_NOFILEHANDLE.
 *
 */
#define seqid_mutating_err(err)       \
(((err) != NFSERR_STALE_CLIENTID) &&  \
 ((err) != NFSERR_STALE_STATEID)  &&  \
 ((err) != NFSERR_BAD_STATEID)    &&  \
 ((err) != NFSERR_BAD_SEQID)      &&  \
 ((err) != NFSERR_BAD_XDR)        &&  \
 ((err) != NFSERR_RESOURCE)       &&  \
 ((err) != NFSERR_NOFILEHANDLE))

enum nfs4_client_state {
	NFS4CLNT_MANAGER_RUNNING  = 0,
	NFS4CLNT_CHECK_LEASE,
	NFS4CLNT_LEASE_EXPIRED,
	NFS4CLNT_RECLAIM_REBOOT,
	NFS4CLNT_RECLAIM_NOGRACE,
	NFS4CLNT_DELEGRETURN,
	NFS4CLNT_SESSION_SETUP,
};

/*
 * struct rpc_sequence ensures that RPC calls are sent in the exact
 * order that they appear on the list.
 */
struct rpc_sequence {
	struct rpc_wait_queue	wait;	/* RPC call delay queue */
	spinlock_t lock;		/* Protects the list */
	struct list_head list;		/* Defines sequence of RPC calls */
};

#define NFS_SEQID_CONFIRMED 1
struct nfs_seqid_counter {
	struct rpc_sequence *sequence;
	int flags;
	u32 counter;
};

struct nfs_seqid {
	struct nfs_seqid_counter *sequence;
	struct list_head list;
};

static inline void nfs_confirm_seqid(struct nfs_seqid_counter *seqid, int status)
{
	if (seqid_mutating_err(-status))
		seqid->flags |= NFS_SEQID_CONFIRMED;
}

struct nfs_unique_id {
	struct rb_node rb_node;
	__u64 id;
};

/*
 * NFS4 state_owners and lock_owners are simply labels for ordered
 * sequences of RPC calls. Their sole purpose is to provide once-only
 * semantics by allowing the server to identify replayed requests.
 */
struct nfs4_state_owner {
	struct nfs_unique_id so_owner_id;
	struct nfs_client    *so_client;
	struct nfs_server    *so_server;
	struct rb_node	     so_client_node;

	struct rpc_cred	     *so_cred;	 /* Associated cred */

	spinlock_t	     so_lock;
	atomic_t	     so_count;
	unsigned long	     so_flags;
	struct list_head     so_states;
	struct list_head     so_delegations;
	struct nfs_seqid_counter so_seqid;
	struct rpc_sequence  so_sequence;
};

enum {
	NFS_OWNER_RECLAIM_REBOOT,
	NFS_OWNER_RECLAIM_NOGRACE
};

/*
 * struct nfs4_state maintains the client-side state for a given
 * (state_owner,inode) tuple (OPEN) or state_owner (LOCK).
 *
 * OPEN:
 * In order to know when to OPEN_DOWNGRADE or CLOSE the state on the server,
 * we need to know how many files are open for reading or writing on a
 * given inode. This information too is stored here.
 *
 * LOCK: one nfs4_state (LOCK) to hold the lock stateid nfs4_state(OPEN)
 */

struct nfs4_lock_state {
	struct list_head	ls_locks;	/* Other lock stateids */
	struct nfs4_state *	ls_state;	/* Pointer to open state */
	fl_owner_t		ls_owner;	/* POSIX lock owner */
#define NFS_LOCK_INITIALIZED 1
	int			ls_flags;
	struct nfs_seqid_counter	ls_seqid;
	struct rpc_sequence	ls_sequence;
	struct nfs_unique_id	ls_id;
	nfs4_stateid		ls_stateid;
	atomic_t		ls_count;
};

/* bits for nfs4_state->flags */
enum {
	LK_STATE_IN_USE,
	NFS_DELEGATED_STATE,		/* Current stateid is delegation */
	NFS_O_RDONLY_STATE,		/* OPEN stateid has read-only state */
	NFS_O_WRONLY_STATE,		/* OPEN stateid has write-only state */
	NFS_O_RDWR_STATE,		/* OPEN stateid has read/write state */
	NFS_STATE_RECLAIM_REBOOT,	/* OPEN stateid server rebooted */
	NFS_STATE_RECLAIM_NOGRACE,	/* OPEN stateid needs to recover state */
};

struct nfs4_state {
	struct list_head open_states;	/* List of states for the same state_owner */
	struct list_head inode_states;	/* List of states for the same inode */
	struct list_head lock_states;	/* List of subservient lock stateids */

	struct nfs4_state_owner *owner;	/* Pointer to the open owner */
	struct inode *inode;		/* Pointer to the inode */

	unsigned long flags;		/* Do we hold any locks? */
	spinlock_t state_lock;		/* Protects the lock_states list */

	seqlock_t seqlock;		/* Protects the stateid/open_stateid */
	nfs4_stateid stateid;		/* Current stateid: may be delegation */
	nfs4_stateid open_stateid;	/* OPEN stateid */

	/* The following 3 fields are protected by owner->so_lock */
	unsigned int n_rdonly;		/* Number of read-only references */
	unsigned int n_wronly;		/* Number of write-only references */
	unsigned int n_rdwr;		/* Number of read/write references */
	fmode_t state;			/* State on the server (R,W, or RW) */
	atomic_t count;
};


struct nfs4_exception {
	long timeout;
	int retry;
	struct nfs4_state *state;
};

struct nfs4_state_recovery_ops {
	int owner_flag_bit;
	int state_flag_bit;
	int (*recover_open)(struct nfs4_state_owner *, struct nfs4_state *);
	int (*recover_lock)(struct nfs4_state *, struct file_lock *);
	int (*establish_clid)(struct nfs_client *, struct rpc_cred *);
	struct rpc_cred * (*get_clid_cred)(struct nfs_client *);
};

struct nfs4_state_maintenance_ops {
	int (*sched_state_renewal)(struct nfs_client *, struct rpc_cred *);
	struct rpc_cred * (*get_state_renewal_cred_locked)(struct nfs_client *);
	int (*renew_lease)(struct nfs_client *, struct rpc_cred *);
};

extern const struct dentry_operations nfs4_dentry_operations;
extern const struct inode_operations nfs4_dir_inode_operations;

/* inode.c */
extern ssize_t nfs4_getxattr(struct dentry *, const char *, void *, size_t);
extern int nfs4_setxattr(struct dentry *, const char *, const void *, size_t, int);
extern ssize_t nfs4_listxattr(struct dentry *, char *, size_t);


/* nfs4proc.c */
extern int nfs4_proc_setclientid(struct nfs_client *, u32, unsigned short, struct rpc_cred *);
extern int nfs4_proc_setclientid_confirm(struct nfs_client *, struct rpc_cred *);
extern int nfs4_proc_async_renew(struct nfs_client *, struct rpc_cred *);
extern int nfs4_proc_renew(struct nfs_client *, struct rpc_cred *);
extern int nfs4_init_clientid(struct nfs_client *, struct rpc_cred *);
extern int nfs4_do_close(struct path *path, struct nfs4_state *state, int wait);
extern struct dentry *nfs4_atomic_open(struct inode *, struct dentry *, struct nameidata *);
extern int nfs4_open_revalidate(struct inode *, struct dentry *, int, struct nameidata *);
extern int nfs4_server_capabilities(struct nfs_server *server, struct nfs_fh *fhandle);
extern int nfs4_proc_fs_locations(struct inode *dir, const struct qstr *name,
		struct nfs4_fs_locations *fs_locations, struct page *page);

extern struct nfs4_state_recovery_ops *nfs4_reboot_recovery_ops[];
extern struct nfs4_state_recovery_ops *nfs4_nograce_recovery_ops[];
#if defined(CONFIG_NFS_V4_1)
extern int nfs4_setup_sequence(struct nfs_client *clp,
		struct nfs4_sequence_args *args, struct nfs4_sequence_res *res,
		int cache_reply, struct rpc_task *task);
extern void nfs4_destroy_session(struct nfs4_session *session);
extern struct nfs4_session *nfs4_alloc_session(struct nfs_client *clp);
extern int nfs4_proc_create_session(struct nfs_client *, int reset);
extern int nfs4_proc_destroy_session(struct nfs4_session *);
<<<<<<< HEAD
=======
extern int nfs4_init_session(struct nfs_server *server);
>>>>>>> 80ffb3cc
#else /* CONFIG_NFS_v4_1 */
static inline int nfs4_setup_sequence(struct nfs_client *clp,
		struct nfs4_sequence_args *args, struct nfs4_sequence_res *res,
		int cache_reply, struct rpc_task *task)
{
	return 0;
}
<<<<<<< HEAD
=======

static inline int nfs4_init_session(struct nfs_server *server)
{
	return 0;
}
>>>>>>> 80ffb3cc
#endif /* CONFIG_NFS_V4_1 */

extern struct nfs4_state_maintenance_ops *nfs4_state_renewal_ops[];

extern const u32 nfs4_fattr_bitmap[2];
extern const u32 nfs4_statfs_bitmap[2];
extern const u32 nfs4_pathconf_bitmap[2];
extern const u32 nfs4_fsinfo_bitmap[2];
extern const u32 nfs4_fs_locations_bitmap[2];

/* nfs4renewd.c */
extern void nfs4_schedule_state_renewal(struct nfs_client *);
extern void nfs4_renewd_prepare_shutdown(struct nfs_server *);
extern void nfs4_kill_renewd(struct nfs_client *);
extern void nfs4_renew_state(struct work_struct *);

/* nfs4state.c */
struct rpc_cred *nfs4_get_setclientid_cred(struct nfs_client *clp);
struct rpc_cred *nfs4_get_renew_cred_locked(struct nfs_client *clp);
#if defined(CONFIG_NFS_V4_1)
struct rpc_cred *nfs4_get_machine_cred_locked(struct nfs_client *clp);
struct rpc_cred *nfs4_get_exchange_id_cred(struct nfs_client *clp);
#endif /* CONFIG_NFS_V4_1 */

extern struct nfs4_state_owner * nfs4_get_state_owner(struct nfs_server *, struct rpc_cred *);
extern void nfs4_put_state_owner(struct nfs4_state_owner *);
extern struct nfs4_state * nfs4_get_open_state(struct inode *, struct nfs4_state_owner *);
extern void nfs4_put_open_state(struct nfs4_state *);
extern void nfs4_close_state(struct path *, struct nfs4_state *, fmode_t);
extern void nfs4_close_sync(struct path *, struct nfs4_state *, fmode_t);
extern void nfs4_state_set_mode_locked(struct nfs4_state *, fmode_t);
extern void nfs4_schedule_state_recovery(struct nfs_client *);
extern void nfs4_schedule_state_manager(struct nfs_client *);
extern int nfs4_state_mark_reclaim_nograce(struct nfs_client *clp, struct nfs4_state *state);
extern void nfs4_put_lock_state(struct nfs4_lock_state *lsp);
extern int nfs4_set_lock_state(struct nfs4_state *state, struct file_lock *fl);
extern void nfs4_copy_stateid(nfs4_stateid *, struct nfs4_state *, fl_owner_t);

extern struct nfs_seqid *nfs_alloc_seqid(struct nfs_seqid_counter *counter);
extern int nfs_wait_on_sequence(struct nfs_seqid *seqid, struct rpc_task *task);
extern void nfs_increment_open_seqid(int status, struct nfs_seqid *seqid);
extern void nfs_increment_lock_seqid(int status, struct nfs_seqid *seqid);
extern void nfs_free_seqid(struct nfs_seqid *seqid);

extern const nfs4_stateid zero_stateid;

/* nfs4xdr.c */
extern __be32 *nfs4_decode_dirent(__be32 *p, struct nfs_entry *entry, int plus);
extern struct rpc_procinfo nfs4_procedures[];

struct nfs4_mount_data;

/* callback_xdr.c */
extern struct svc_version nfs4_callback_version1;

#else

#define nfs4_close_state(a, b, c) do { } while (0)
#define nfs4_close_sync(a, b, c) do { } while (0)

#endif /* CONFIG_NFS_V4 */
#endif /* __LINUX_FS_NFS_NFS4_FS.H */<|MERGE_RESOLUTION|>--- conflicted
+++ resolved
@@ -220,10 +220,7 @@
 extern struct nfs4_session *nfs4_alloc_session(struct nfs_client *clp);
 extern int nfs4_proc_create_session(struct nfs_client *, int reset);
 extern int nfs4_proc_destroy_session(struct nfs4_session *);
-<<<<<<< HEAD
-=======
 extern int nfs4_init_session(struct nfs_server *server);
->>>>>>> 80ffb3cc
 #else /* CONFIG_NFS_v4_1 */
 static inline int nfs4_setup_sequence(struct nfs_client *clp,
 		struct nfs4_sequence_args *args, struct nfs4_sequence_res *res,
@@ -231,14 +228,11 @@
 {
 	return 0;
 }
-<<<<<<< HEAD
-=======
 
 static inline int nfs4_init_session(struct nfs_server *server)
 {
 	return 0;
 }
->>>>>>> 80ffb3cc
 #endif /* CONFIG_NFS_V4_1 */
 
 extern struct nfs4_state_maintenance_ops *nfs4_state_renewal_ops[];
