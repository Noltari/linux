#!/bin/sh
#
# link vmlinux
#
# vmlinux is linked from the objects selected by $(KBUILD_VMLINUX_INIT) and
# $(KBUILD_VMLINUX_MAIN). Most are built-in.o files from top-level directories
# in the kernel tree, others are specified in arch/$(ARCH)/Makefile.
# Ordering when linking is important, and $(KBUILD_VMLINUX_INIT) must be first.
#
# vmlinux
#   ^
#   |
#   +-< $(KBUILD_VMLINUX_INIT)
#   |   +--< init/version.o + more
#   |
#   +--< $(KBUILD_VMLINUX_MAIN)
#   |    +--< drivers/built-in.o mm/built-in.o + more
#   |
#   +-< ${kallsymso} (see description in KALLSYMS section)
#
# vmlinux version (uname -v) cannot be updated during normal
# descending-into-subdirs phase since we do not yet know if we need to
# update vmlinux.
# Therefore this step is delayed until just before final link of vmlinux.
#
# System.map is generated to document addresses of all kernel symbols

# Error out on error
set -e

# Nice output in kbuild format
# Will be supressed by "make -s"
info()
{
	if [ "${quiet}" != "silent_" ]; then
		printf "  %-7s %s\n" ${1} ${2}
	fi
}

# Link of vmlinux.o used for section mismatch analysis
# ${1} output file
modpost_link()
{
	${LD} ${LDFLAGS} -r -o ${1} ${KBUILD_VMLINUX_INIT}                   \
		--start-group ${KBUILD_VMLINUX_MAIN} --end-group
}

# Link of vmlinux
# ${1} - optional extra .o files
# ${2} - output file
vmlinux_link()
{
	local lds="${objtree}/${KBUILD_LDS}"

	if [ "${SRCARCH}" != "um" ]; then
		${LD} ${LDFLAGS} ${LDFLAGS_vmlinux} -o ${2}                  \
			-T ${lds} ${KBUILD_VMLINUX_INIT}                     \
			--start-group ${KBUILD_VMLINUX_MAIN} --end-group ${1}
	else
		${CC} ${CFLAGS_vmlinux} -o ${2}                              \
			-Wl,-T,${lds} ${KBUILD_VMLINUX_INIT}                 \
			-Wl,--start-group                                    \
				 ${KBUILD_VMLINUX_MAIN}                      \
			-Wl,--end-group                                      \
			-lutil ${1}
		rm -f linux
	fi
}


# Create ${2} .o file with all symbols from the ${1} object file
kallsyms()
{
	info KSYM ${2}
	local kallsymopt;

	if [ -n "${CONFIG_HAVE_UNDERSCORE_SYMBOL_PREFIX}" ]; then
		kallsymopt="${kallsymopt} --symbol-prefix=_"
	fi

	if [ -n "${CONFIG_KALLSYMS_ALL}" ]; then
		kallsymopt="${kallsymopt} --all-symbols"
	fi

<<<<<<< HEAD
	kallsymopt="${kallsymopt} --page-offset=$CONFIG_PAGE_OFFSET"
=======
	if [ -n "${CONFIG_ARM}" ] && [ -n "${CONFIG_PAGE_OFFSET}" ]; then
		kallsymopt="${kallsymopt} --page-offset=$CONFIG_PAGE_OFFSET"
	fi
>>>>>>> d8ec26d7

	local aflags="${KBUILD_AFLAGS} ${KBUILD_AFLAGS_KERNEL}               \
		      ${NOSTDINC_FLAGS} ${LINUXINCLUDE} ${KBUILD_CPPFLAGS}"

	${NM} -n ${1} | \
		scripts/kallsyms ${kallsymopt} | \
		${CC} ${aflags} -c -o ${2} -x assembler-with-cpp -
}

# Create map file with all symbols from ${1}
# See mksymap for additional details
mksysmap()
{
	${CONFIG_SHELL} "${srctree}/scripts/mksysmap" ${1} ${2}
}

sortextable()
{
	${objtree}/scripts/sortextable ${1}
}

# Delete output files in case of error
trap cleanup SIGHUP SIGINT SIGQUIT SIGTERM ERR
cleanup()
{
	rm -f .old_version
	rm -f .tmp_System.map
	rm -f .tmp_kallsyms*
	rm -f .tmp_version
	rm -f .tmp_vmlinux*
	rm -f System.map
	rm -f vmlinux
	rm -f vmlinux.o
}

#
#
# Use "make V=1" to debug this script
case "${KBUILD_VERBOSE}" in
*1*)
	set -x
	;;
esac

if [ "$1" = "clean" ]; then
	cleanup
	exit 0
fi

# We need access to CONFIG_ symbols
case "${KCONFIG_CONFIG}" in
*/*)
	. "${KCONFIG_CONFIG}"
	;;
*)
	# Force using a file from the current directory
	. "./${KCONFIG_CONFIG}"
esac

#link vmlinux.o
info LD vmlinux.o
modpost_link vmlinux.o

# modpost vmlinux.o to check for section mismatches
${MAKE} -f "${srctree}/scripts/Makefile.modpost" vmlinux.o

# Update version
info GEN .version
if [ ! -r .version ]; then
	rm -f .version;
	echo 1 >.version;
else
	mv .version .old_version;
	expr 0$(cat .old_version) + 1 >.version;
fi;

# final build of init/
${MAKE} -f "${srctree}/scripts/Makefile.build" obj=init

kallsymso=""
kallsyms_vmlinux=""
if [ -n "${CONFIG_KALLSYMS}" ]; then

	# kallsyms support
	# Generate section listing all symbols and add it into vmlinux
	# It's a three step process:
	# 1)  Link .tmp_vmlinux1 so it has all symbols and sections,
	#     but __kallsyms is empty.
	#     Running kallsyms on that gives us .tmp_kallsyms1.o with
	#     the right size
	# 2)  Link .tmp_vmlinux2 so it now has a __kallsyms section of
	#     the right size, but due to the added section, some
	#     addresses have shifted.
	#     From here, we generate a correct .tmp_kallsyms2.o
	# 2a) We may use an extra pass as this has been necessary to
	#     woraround some alignment related bugs.
	#     KALLSYMS_EXTRA_PASS=1 is used to trigger this.
	# 3)  The correct ${kallsymso} is linked into the final vmlinux.
	#
	# a)  Verify that the System.map from vmlinux matches the map from
	#     ${kallsymso}.

	kallsymso=.tmp_kallsyms2.o
	kallsyms_vmlinux=.tmp_vmlinux2

	# step 1
	vmlinux_link "" .tmp_vmlinux1
	kallsyms .tmp_vmlinux1 .tmp_kallsyms1.o

	# step 2
	vmlinux_link .tmp_kallsyms1.o .tmp_vmlinux2
	kallsyms .tmp_vmlinux2 .tmp_kallsyms2.o

	# step 2a
	if [ -n "${KALLSYMS_EXTRA_PASS}" ]; then
		kallsymso=.tmp_kallsyms3.o
		kallsyms_vmlinux=.tmp_vmlinux3

		vmlinux_link .tmp_kallsyms2.o .tmp_vmlinux3

		kallsyms .tmp_vmlinux3 .tmp_kallsyms3.o
	fi
fi

info LD vmlinux
vmlinux_link "${kallsymso}" vmlinux

if [ -n "${CONFIG_BUILDTIME_EXTABLE_SORT}" ]; then
	info SORTEX vmlinux
	sortextable vmlinux
fi

info SYSMAP System.map
mksysmap vmlinux System.map

# step a (see comment above)
if [ -n "${CONFIG_KALLSYMS}" ]; then
	mksysmap ${kallsyms_vmlinux} .tmp_System.map

	if ! cmp -s System.map .tmp_System.map; then
		echo >&2 Inconsistent kallsyms data
		echo >&2 Try "make KALLSYMS_EXTRA_PASS=1" as a workaround
		cleanup
		exit 1
	fi
fi

# We made a new kernel - delete old version file
rm -f .old_version<|MERGE_RESOLUTION|>--- conflicted
+++ resolved
@@ -82,13 +82,9 @@
 		kallsymopt="${kallsymopt} --all-symbols"
 	fi
 
-<<<<<<< HEAD
-	kallsymopt="${kallsymopt} --page-offset=$CONFIG_PAGE_OFFSET"
-=======
 	if [ -n "${CONFIG_ARM}" ] && [ -n "${CONFIG_PAGE_OFFSET}" ]; then
 		kallsymopt="${kallsymopt} --page-offset=$CONFIG_PAGE_OFFSET"
 	fi
->>>>>>> d8ec26d7
 
 	local aflags="${KBUILD_AFLAGS} ${KBUILD_AFLAGS_KERNEL}               \
 		      ${NOSTDINC_FLAGS} ${LINUXINCLUDE} ${KBUILD_CPPFLAGS}"
