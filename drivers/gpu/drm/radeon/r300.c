/*
 * Copyright 2008 Advanced Micro Devices, Inc.
 * Copyright 2008 Red Hat Inc.
 * Copyright 2009 Jerome Glisse.
 *
 * Permission is hereby granted, free of charge, to any person obtaining a
 * copy of this software and associated documentation files (the "Software"),
 * to deal in the Software without restriction, including without limitation
 * the rights to use, copy, modify, merge, publish, distribute, sublicense,
 * and/or sell copies of the Software, and to permit persons to whom the
 * Software is furnished to do so, subject to the following conditions:
 *
 * The above copyright notice and this permission notice shall be included in
 * all copies or substantial portions of the Software.
 *
 * THE SOFTWARE IS PROVIDED "AS IS", WITHOUT WARRANTY OF ANY KIND, EXPRESS OR
 * IMPLIED, INCLUDING BUT NOT LIMITED TO THE WARRANTIES OF MERCHANTABILITY,
 * FITNESS FOR A PARTICULAR PURPOSE AND NONINFRINGEMENT.  IN NO EVENT SHALL
 * THE COPYRIGHT HOLDER(S) OR AUTHOR(S) BE LIABLE FOR ANY CLAIM, DAMAGES OR
 * OTHER LIABILITY, WHETHER IN AN ACTION OF CONTRACT, TORT OR OTHERWISE,
 * ARISING FROM, OUT OF OR IN CONNECTION WITH THE SOFTWARE OR THE USE OR
 * OTHER DEALINGS IN THE SOFTWARE.
 *
 * Authors: Dave Airlie
 *          Alex Deucher
 *          Jerome Glisse
 */
#include <linux/seq_file.h>
#include <linux/slab.h>
#include <drm/drmP.h>
#include <drm/drm.h>
#include <drm/drm_crtc_helper.h>
#include "radeon_reg.h"
#include "radeon.h"
#include "radeon_asic.h"
#include "radeon_drm.h"
#include "r100_track.h"
#include "r300d.h"
#include "rv350d.h"
#include "r300_reg_safe.h"

/* This files gather functions specifics to: r300,r350,rv350,rv370,rv380
 *
 * GPU Errata:
 * - HOST_PATH_CNTL: r300 family seems to dislike write to HOST_PATH_CNTL
 *   using MMIO to flush host path read cache, this lead to HARDLOCKUP.
 *   However, scheduling such write to the ring seems harmless, i suspect
 *   the CP read collide with the flush somehow, or maybe the MC, hard to
 *   tell. (Jerome Glisse)
 */

/*
 * rv370,rv380 PCIE GART
 */
static int rv370_debugfs_pcie_gart_info_init(struct radeon_device *rdev);

void rv370_pcie_gart_tlb_flush(struct radeon_device *rdev)
{
	uint32_t tmp;
	int i;

	/* Workaround HW bug do flush 2 times */
	for (i = 0; i < 2; i++) {
		tmp = RREG32_PCIE(RADEON_PCIE_TX_GART_CNTL);
		WREG32_PCIE(RADEON_PCIE_TX_GART_CNTL, tmp | RADEON_PCIE_TX_GART_INVALIDATE_TLB);
		(void)RREG32_PCIE(RADEON_PCIE_TX_GART_CNTL);
		WREG32_PCIE(RADEON_PCIE_TX_GART_CNTL, tmp);
	}
	mb();
}

int rv370_pcie_gart_set_page(struct radeon_device *rdev, int i, uint64_t addr)
{
	void __iomem *ptr = (void *)rdev->gart.table.vram.ptr;

	if (i < 0 || i > rdev->gart.num_gpu_pages) {
		return -EINVAL;
	}
	addr = (lower_32_bits(addr) >> 8) |
	       ((upper_32_bits(addr) & 0xff) << 24) |
	       0xc;
	/* on x86 we want this to be CPU endian, on powerpc
	 * on powerpc without HW swappers, it'll get swapped on way
	 * into VRAM - so no need for cpu_to_le32 on VRAM tables */
	writel(addr, ((void __iomem *)ptr) + (i * 4));
	return 0;
}

int rv370_pcie_gart_init(struct radeon_device *rdev)
{
	int r;

	if (rdev->gart.table.vram.robj) {
		WARN(1, "RV370 PCIE GART already initialized.\n");
		return 0;
	}
	/* Initialize common gart structure */
	r = radeon_gart_init(rdev);
	if (r)
		return r;
	r = rv370_debugfs_pcie_gart_info_init(rdev);
	if (r)
		DRM_ERROR("Failed to register debugfs file for PCIE gart !\n");
	rdev->gart.table_size = rdev->gart.num_gpu_pages * 4;
	rdev->asic->gart_tlb_flush = &rv370_pcie_gart_tlb_flush;
	rdev->asic->gart_set_page = &rv370_pcie_gart_set_page;
	return radeon_gart_table_vram_alloc(rdev);
}

int rv370_pcie_gart_enable(struct radeon_device *rdev)
{
	uint32_t table_addr;
	uint32_t tmp;
	int r;

	if (rdev->gart.table.vram.robj == NULL) {
		dev_err(rdev->dev, "No VRAM object for PCIE GART.\n");
		return -EINVAL;
	}
	r = radeon_gart_table_vram_pin(rdev);
	if (r)
		return r;
	radeon_gart_restore(rdev);
	/* discard memory request outside of configured range */
	tmp = RADEON_PCIE_TX_GART_UNMAPPED_ACCESS_DISCARD;
	WREG32_PCIE(RADEON_PCIE_TX_GART_CNTL, tmp);
	WREG32_PCIE(RADEON_PCIE_TX_GART_START_LO, rdev->mc.gtt_start);
	tmp = rdev->mc.gtt_end & ~RADEON_GPU_PAGE_MASK;
	WREG32_PCIE(RADEON_PCIE_TX_GART_END_LO, tmp);
	WREG32_PCIE(RADEON_PCIE_TX_GART_START_HI, 0);
	WREG32_PCIE(RADEON_PCIE_TX_GART_END_HI, 0);
	table_addr = rdev->gart.table_addr;
	WREG32_PCIE(RADEON_PCIE_TX_GART_BASE, table_addr);
	/* FIXME: setup default page */
	WREG32_PCIE(RADEON_PCIE_TX_DISCARD_RD_ADDR_LO, rdev->mc.vram_start);
	WREG32_PCIE(RADEON_PCIE_TX_DISCARD_RD_ADDR_HI, 0);
	/* Clear error */
	WREG32_PCIE(0x18, 0);
	tmp = RREG32_PCIE(RADEON_PCIE_TX_GART_CNTL);
	tmp |= RADEON_PCIE_TX_GART_EN;
	tmp |= RADEON_PCIE_TX_GART_UNMAPPED_ACCESS_DISCARD;
	WREG32_PCIE(RADEON_PCIE_TX_GART_CNTL, tmp);
	rv370_pcie_gart_tlb_flush(rdev);
	DRM_INFO("PCIE GART of %uM enabled (table at 0x%08X).\n",
		 (unsigned)(rdev->mc.gtt_size >> 20), table_addr);
	rdev->gart.ready = true;
	return 0;
}

void rv370_pcie_gart_disable(struct radeon_device *rdev)
{
	u32 tmp;
	int r;

	WREG32_PCIE(RADEON_PCIE_TX_GART_START_LO, 0);
	WREG32_PCIE(RADEON_PCIE_TX_GART_END_LO, 0);
	WREG32_PCIE(RADEON_PCIE_TX_GART_START_HI, 0);
	WREG32_PCIE(RADEON_PCIE_TX_GART_END_HI, 0);
	tmp = RREG32_PCIE(RADEON_PCIE_TX_GART_CNTL);
	tmp |= RADEON_PCIE_TX_GART_UNMAPPED_ACCESS_DISCARD;
	WREG32_PCIE(RADEON_PCIE_TX_GART_CNTL, tmp & ~RADEON_PCIE_TX_GART_EN);
	if (rdev->gart.table.vram.robj) {
		r = radeon_bo_reserve(rdev->gart.table.vram.robj, false);
		if (likely(r == 0)) {
			radeon_bo_kunmap(rdev->gart.table.vram.robj);
			radeon_bo_unpin(rdev->gart.table.vram.robj);
			radeon_bo_unreserve(rdev->gart.table.vram.robj);
		}
	}
}

void rv370_pcie_gart_fini(struct radeon_device *rdev)
{
	radeon_gart_fini(rdev);
	rv370_pcie_gart_disable(rdev);
	radeon_gart_table_vram_free(rdev);
}

void r300_fence_ring_emit(struct radeon_device *rdev,
			  struct radeon_fence *fence)
{
	/* Who ever call radeon_fence_emit should call ring_lock and ask
	 * for enough space (today caller are ib schedule and buffer move) */
	/* Write SC register so SC & US assert idle */
	radeon_ring_write(rdev, PACKET0(R300_RE_SCISSORS_TL, 0));
	radeon_ring_write(rdev, 0);
	radeon_ring_write(rdev, PACKET0(R300_RE_SCISSORS_BR, 0));
	radeon_ring_write(rdev, 0);
	/* Flush 3D cache */
	radeon_ring_write(rdev, PACKET0(R300_RB3D_DSTCACHE_CTLSTAT, 0));
	radeon_ring_write(rdev, R300_RB3D_DC_FLUSH);
	radeon_ring_write(rdev, PACKET0(R300_RB3D_ZCACHE_CTLSTAT, 0));
	radeon_ring_write(rdev, R300_ZC_FLUSH);
	/* Wait until IDLE & CLEAN */
	radeon_ring_write(rdev, PACKET0(RADEON_WAIT_UNTIL, 0));
	radeon_ring_write(rdev, (RADEON_WAIT_3D_IDLECLEAN |
				 RADEON_WAIT_2D_IDLECLEAN |
				 RADEON_WAIT_DMA_GUI_IDLE));
	radeon_ring_write(rdev, PACKET0(RADEON_HOST_PATH_CNTL, 0));
	radeon_ring_write(rdev, rdev->config.r300.hdp_cntl |
				RADEON_HDP_READ_BUFFER_INVALIDATE);
	radeon_ring_write(rdev, PACKET0(RADEON_HOST_PATH_CNTL, 0));
	radeon_ring_write(rdev, rdev->config.r300.hdp_cntl);
	/* Emit fence sequence & fire IRQ */
	radeon_ring_write(rdev, PACKET0(rdev->fence_drv.scratch_reg, 0));
	radeon_ring_write(rdev, fence->seq);
	radeon_ring_write(rdev, PACKET0(RADEON_GEN_INT_STATUS, 0));
	radeon_ring_write(rdev, RADEON_SW_INT_FIRE);
}

void r300_ring_start(struct radeon_device *rdev)
{
	unsigned gb_tile_config;
	int r;

	/* Sub pixel 1/12 so we can have 4K rendering according to doc */
	gb_tile_config = (R300_ENABLE_TILING | R300_TILE_SIZE_16);
	switch(rdev->num_gb_pipes) {
	case 2:
		gb_tile_config |= R300_PIPE_COUNT_R300;
		break;
	case 3:
		gb_tile_config |= R300_PIPE_COUNT_R420_3P;
		break;
	case 4:
		gb_tile_config |= R300_PIPE_COUNT_R420;
		break;
	case 1:
	default:
		gb_tile_config |= R300_PIPE_COUNT_RV350;
		break;
	}

	r = radeon_ring_lock(rdev, 64);
	if (r) {
		return;
	}
	radeon_ring_write(rdev, PACKET0(RADEON_ISYNC_CNTL, 0));
	radeon_ring_write(rdev,
			  RADEON_ISYNC_ANY2D_IDLE3D |
			  RADEON_ISYNC_ANY3D_IDLE2D |
			  RADEON_ISYNC_WAIT_IDLEGUI |
			  RADEON_ISYNC_CPSCRATCH_IDLEGUI);
	radeon_ring_write(rdev, PACKET0(R300_GB_TILE_CONFIG, 0));
	radeon_ring_write(rdev, gb_tile_config);
	radeon_ring_write(rdev, PACKET0(RADEON_WAIT_UNTIL, 0));
	radeon_ring_write(rdev,
			  RADEON_WAIT_2D_IDLECLEAN |
			  RADEON_WAIT_3D_IDLECLEAN);
	radeon_ring_write(rdev, PACKET0(R300_DST_PIPE_CONFIG, 0));
	radeon_ring_write(rdev, R300_PIPE_AUTO_CONFIG);
	radeon_ring_write(rdev, PACKET0(R300_GB_SELECT, 0));
	radeon_ring_write(rdev, 0);
	radeon_ring_write(rdev, PACKET0(R300_GB_ENABLE, 0));
	radeon_ring_write(rdev, 0);
	radeon_ring_write(rdev, PACKET0(R300_RB3D_DSTCACHE_CTLSTAT, 0));
	radeon_ring_write(rdev, R300_RB3D_DC_FLUSH | R300_RB3D_DC_FREE);
	radeon_ring_write(rdev, PACKET0(R300_RB3D_ZCACHE_CTLSTAT, 0));
	radeon_ring_write(rdev, R300_ZC_FLUSH | R300_ZC_FREE);
	radeon_ring_write(rdev, PACKET0(RADEON_WAIT_UNTIL, 0));
	radeon_ring_write(rdev,
			  RADEON_WAIT_2D_IDLECLEAN |
			  RADEON_WAIT_3D_IDLECLEAN);
	radeon_ring_write(rdev, PACKET0(R300_GB_AA_CONFIG, 0));
	radeon_ring_write(rdev, 0);
	radeon_ring_write(rdev, PACKET0(R300_RB3D_DSTCACHE_CTLSTAT, 0));
	radeon_ring_write(rdev, R300_RB3D_DC_FLUSH | R300_RB3D_DC_FREE);
	radeon_ring_write(rdev, PACKET0(R300_RB3D_ZCACHE_CTLSTAT, 0));
	radeon_ring_write(rdev, R300_ZC_FLUSH | R300_ZC_FREE);
	radeon_ring_write(rdev, PACKET0(R300_GB_MSPOS0, 0));
	radeon_ring_write(rdev,
			  ((6 << R300_MS_X0_SHIFT) |
			   (6 << R300_MS_Y0_SHIFT) |
			   (6 << R300_MS_X1_SHIFT) |
			   (6 << R300_MS_Y1_SHIFT) |
			   (6 << R300_MS_X2_SHIFT) |
			   (6 << R300_MS_Y2_SHIFT) |
			   (6 << R300_MSBD0_Y_SHIFT) |
			   (6 << R300_MSBD0_X_SHIFT)));
	radeon_ring_write(rdev, PACKET0(R300_GB_MSPOS1, 0));
	radeon_ring_write(rdev,
			  ((6 << R300_MS_X3_SHIFT) |
			   (6 << R300_MS_Y3_SHIFT) |
			   (6 << R300_MS_X4_SHIFT) |
			   (6 << R300_MS_Y4_SHIFT) |
			   (6 << R300_MS_X5_SHIFT) |
			   (6 << R300_MS_Y5_SHIFT) |
			   (6 << R300_MSBD1_SHIFT)));
	radeon_ring_write(rdev, PACKET0(R300_GA_ENHANCE, 0));
	radeon_ring_write(rdev, R300_GA_DEADLOCK_CNTL | R300_GA_FASTSYNC_CNTL);
	radeon_ring_write(rdev, PACKET0(R300_GA_POLY_MODE, 0));
	radeon_ring_write(rdev,
			  R300_FRONT_PTYPE_TRIANGE | R300_BACK_PTYPE_TRIANGE);
	radeon_ring_write(rdev, PACKET0(R300_GA_ROUND_MODE, 0));
	radeon_ring_write(rdev,
			  R300_GEOMETRY_ROUND_NEAREST |
			  R300_COLOR_ROUND_NEAREST);
	radeon_ring_unlock_commit(rdev);
}

void r300_errata(struct radeon_device *rdev)
{
	rdev->pll_errata = 0;

	if (rdev->family == CHIP_R300 &&
	    (RREG32(RADEON_CONFIG_CNTL) & RADEON_CFG_ATI_REV_ID_MASK) == RADEON_CFG_ATI_REV_A11) {
		rdev->pll_errata |= CHIP_ERRATA_R300_CG;
	}
}

int r300_mc_wait_for_idle(struct radeon_device *rdev)
{
	unsigned i;
	uint32_t tmp;

	for (i = 0; i < rdev->usec_timeout; i++) {
		/* read MC_STATUS */
		tmp = RREG32(RADEON_MC_STATUS);
		if (tmp & R300_MC_IDLE) {
			return 0;
		}
		DRM_UDELAY(1);
	}
	return -1;
}

void r300_gpu_init(struct radeon_device *rdev)
{
	uint32_t gb_tile_config, tmp;

<<<<<<< HEAD
	/* FIXME: rv380 one pipes ? */
=======
	r100_hdp_reset(rdev);
>>>>>>> 722154e4
	if ((rdev->family == CHIP_R300 && rdev->pdev->device != 0x4144) ||
	    (rdev->family == CHIP_R350 && rdev->pdev->device != 0x4148)) {
		/* r300,r350 */
		rdev->num_gb_pipes = 2;
	} else {
		/* rv350,rv370,rv380,r300 AD, r350 AH */
		rdev->num_gb_pipes = 1;
	}
	rdev->num_z_pipes = 1;
	gb_tile_config = (R300_ENABLE_TILING | R300_TILE_SIZE_16);
	switch (rdev->num_gb_pipes) {
	case 2:
		gb_tile_config |= R300_PIPE_COUNT_R300;
		break;
	case 3:
		gb_tile_config |= R300_PIPE_COUNT_R420_3P;
		break;
	case 4:
		gb_tile_config |= R300_PIPE_COUNT_R420;
		break;
	default:
	case 1:
		gb_tile_config |= R300_PIPE_COUNT_RV350;
		break;
	}
	WREG32(R300_GB_TILE_CONFIG, gb_tile_config);

	if (r100_gui_wait_for_idle(rdev)) {
		printk(KERN_WARNING "Failed to wait GUI idle while "
		       "programming pipes. Bad things might happen.\n");
	}

	tmp = RREG32(R300_DST_PIPE_CONFIG);
	WREG32(R300_DST_PIPE_CONFIG, tmp | R300_PIPE_AUTO_CONFIG);

	WREG32(R300_RB2D_DSTCACHE_MODE,
	       R300_DC_AUTOFLUSH_ENABLE |
	       R300_DC_DC_DISABLE_IGNORE_PE);

	if (r100_gui_wait_for_idle(rdev)) {
		printk(KERN_WARNING "Failed to wait GUI idle while "
		       "programming pipes. Bad things might happen.\n");
	}
	if (r300_mc_wait_for_idle(rdev)) {
		printk(KERN_WARNING "Failed to wait MC idle while "
		       "programming pipes. Bad things might happen.\n");
	}
	DRM_INFO("radeon: %d quad pipes, %d Z pipes initialized.\n",
		 rdev->num_gb_pipes, rdev->num_z_pipes);
}

bool r300_gpu_is_lockup(struct radeon_device *rdev)
{
	u32 rbbm_status;
	int r;

	rbbm_status = RREG32(R_000E40_RBBM_STATUS);
	if (!G_000E40_GUI_ACTIVE(rbbm_status)) {
		r100_gpu_lockup_update(&rdev->config.r300.lockup, &rdev->cp);
		return false;
	}
	/* force CP activities */
	r = radeon_ring_lock(rdev, 2);
	if (!r) {
		/* PACKET2 NOP */
		radeon_ring_write(rdev, 0x80000000);
		radeon_ring_write(rdev, 0x80000000);
		radeon_ring_unlock_commit(rdev);
	}
	rdev->cp.rptr = RREG32(RADEON_CP_RB_RPTR);
	return r100_gpu_cp_is_lockup(rdev, &rdev->config.r300.lockup, &rdev->cp);
}

int r300_asic_reset(struct radeon_device *rdev)
{
	struct r100_mc_save save;
	u32 status, tmp;

	r100_mc_stop(rdev, &save);
	status = RREG32(R_000E40_RBBM_STATUS);
	if (!G_000E40_GUI_ACTIVE(status)) {
		return 0;
	}
	status = RREG32(R_000E40_RBBM_STATUS);
	dev_info(rdev->dev, "(%s:%d) RBBM_STATUS=0x%08X\n", __func__, __LINE__, status);
	/* stop CP */
	WREG32(RADEON_CP_CSQ_CNTL, 0);
	tmp = RREG32(RADEON_CP_RB_CNTL);
	WREG32(RADEON_CP_RB_CNTL, tmp | RADEON_RB_RPTR_WR_ENA);
	WREG32(RADEON_CP_RB_RPTR_WR, 0);
	WREG32(RADEON_CP_RB_WPTR, 0);
	WREG32(RADEON_CP_RB_CNTL, tmp);
	/* save PCI state */
	pci_save_state(rdev->pdev);
	/* disable bus mastering */
	r100_bm_disable(rdev);
	WREG32(R_0000F0_RBBM_SOFT_RESET, S_0000F0_SOFT_RESET_VAP(1) |
					S_0000F0_SOFT_RESET_GA(1));
	RREG32(R_0000F0_RBBM_SOFT_RESET);
	mdelay(500);
	WREG32(R_0000F0_RBBM_SOFT_RESET, 0);
	mdelay(1);
	status = RREG32(R_000E40_RBBM_STATUS);
	dev_info(rdev->dev, "(%s:%d) RBBM_STATUS=0x%08X\n", __func__, __LINE__, status);
	/* resetting the CP seems to be problematic sometimes it end up
	 * hard locking the computer, but it's necessary for successfull
	 * reset more test & playing is needed on R3XX/R4XX to find a
	 * reliable (if any solution)
	 */
	WREG32(R_0000F0_RBBM_SOFT_RESET, S_0000F0_SOFT_RESET_CP(1));
	RREG32(R_0000F0_RBBM_SOFT_RESET);
	mdelay(500);
	WREG32(R_0000F0_RBBM_SOFT_RESET, 0);
	mdelay(1);
	status = RREG32(R_000E40_RBBM_STATUS);
	dev_info(rdev->dev, "(%s:%d) RBBM_STATUS=0x%08X\n", __func__, __LINE__, status);
	/* restore PCI & busmastering */
	pci_restore_state(rdev->pdev);
	r100_enable_bm(rdev);
	/* Check if GPU is idle */
	if (G_000E40_GA_BUSY(status) || G_000E40_VAP_BUSY(status)) {
		dev_err(rdev->dev, "failed to reset GPU\n");
		rdev->gpu_lockup = true;
		return -1;
	}
	r100_mc_resume(rdev, &save);
	dev_info(rdev->dev, "GPU reset succeed\n");
	return 0;
}

/*
 * r300,r350,rv350,rv380 VRAM info
 */
void r300_mc_init(struct radeon_device *rdev)
{
	u64 base;
	u32 tmp;

	/* DDR for all card after R300 & IGP */
	rdev->mc.vram_is_ddr = true;
	tmp = RREG32(RADEON_MEM_CNTL);
	tmp &= R300_MEM_NUM_CHANNELS_MASK;
	switch (tmp) {
	case 0: rdev->mc.vram_width = 64; break;
	case 1: rdev->mc.vram_width = 128; break;
	case 2: rdev->mc.vram_width = 256; break;
	default:  rdev->mc.vram_width = 128; break;
	}
	r100_vram_init_sizes(rdev);
	base = rdev->mc.aper_base;
	if (rdev->flags & RADEON_IS_IGP)
		base = (RREG32(RADEON_NB_TOM) & 0xffff) << 16;
	radeon_vram_location(rdev, &rdev->mc, base);
	if (!(rdev->flags & RADEON_IS_AGP))
		radeon_gtt_location(rdev, &rdev->mc);
	radeon_update_bandwidth_info(rdev);
}

void rv370_set_pcie_lanes(struct radeon_device *rdev, int lanes)
{
	uint32_t link_width_cntl, mask;

	if (rdev->flags & RADEON_IS_IGP)
		return;

	if (!(rdev->flags & RADEON_IS_PCIE))
		return;

	/* FIXME wait for idle */

	switch (lanes) {
	case 0:
		mask = RADEON_PCIE_LC_LINK_WIDTH_X0;
		break;
	case 1:
		mask = RADEON_PCIE_LC_LINK_WIDTH_X1;
		break;
	case 2:
		mask = RADEON_PCIE_LC_LINK_WIDTH_X2;
		break;
	case 4:
		mask = RADEON_PCIE_LC_LINK_WIDTH_X4;
		break;
	case 8:
		mask = RADEON_PCIE_LC_LINK_WIDTH_X8;
		break;
	case 12:
		mask = RADEON_PCIE_LC_LINK_WIDTH_X12;
		break;
	case 16:
	default:
		mask = RADEON_PCIE_LC_LINK_WIDTH_X16;
		break;
	}

	link_width_cntl = RREG32_PCIE(RADEON_PCIE_LC_LINK_WIDTH_CNTL);

	if ((link_width_cntl & RADEON_PCIE_LC_LINK_WIDTH_RD_MASK) ==
	    (mask << RADEON_PCIE_LC_LINK_WIDTH_RD_SHIFT))
		return;

	link_width_cntl &= ~(RADEON_PCIE_LC_LINK_WIDTH_MASK |
			     RADEON_PCIE_LC_RECONFIG_NOW |
			     RADEON_PCIE_LC_RECONFIG_LATER |
			     RADEON_PCIE_LC_SHORT_RECONFIG_EN);
	link_width_cntl |= mask;
	WREG32_PCIE(RADEON_PCIE_LC_LINK_WIDTH_CNTL, link_width_cntl);
	WREG32_PCIE(RADEON_PCIE_LC_LINK_WIDTH_CNTL, (link_width_cntl |
						     RADEON_PCIE_LC_RECONFIG_NOW));

	/* wait for lane set to complete */
	link_width_cntl = RREG32_PCIE(RADEON_PCIE_LC_LINK_WIDTH_CNTL);
	while (link_width_cntl == 0xffffffff)
		link_width_cntl = RREG32_PCIE(RADEON_PCIE_LC_LINK_WIDTH_CNTL);

}

int rv370_get_pcie_lanes(struct radeon_device *rdev)
{
	u32 link_width_cntl;

	if (rdev->flags & RADEON_IS_IGP)
		return 0;

	if (!(rdev->flags & RADEON_IS_PCIE))
		return 0;

	/* FIXME wait for idle */

	if (rdev->family < CHIP_R600)
		link_width_cntl = RREG32_PCIE(RADEON_PCIE_LC_LINK_WIDTH_CNTL);
	else
		link_width_cntl = RREG32_PCIE_P(RADEON_PCIE_LC_LINK_WIDTH_CNTL);

	switch ((link_width_cntl & RADEON_PCIE_LC_LINK_WIDTH_RD_MASK) >> RADEON_PCIE_LC_LINK_WIDTH_RD_SHIFT) {
	case RADEON_PCIE_LC_LINK_WIDTH_X0:
		return 0;
	case RADEON_PCIE_LC_LINK_WIDTH_X1:
		return 1;
	case RADEON_PCIE_LC_LINK_WIDTH_X2:
		return 2;
	case RADEON_PCIE_LC_LINK_WIDTH_X4:
		return 4;
	case RADEON_PCIE_LC_LINK_WIDTH_X8:
		return 8;
	case RADEON_PCIE_LC_LINK_WIDTH_X16:
	default:
		return 16;
	}
}

#if defined(CONFIG_DEBUG_FS)
static int rv370_debugfs_pcie_gart_info(struct seq_file *m, void *data)
{
	struct drm_info_node *node = (struct drm_info_node *) m->private;
	struct drm_device *dev = node->minor->dev;
	struct radeon_device *rdev = dev->dev_private;
	uint32_t tmp;

	tmp = RREG32_PCIE(RADEON_PCIE_TX_GART_CNTL);
	seq_printf(m, "PCIE_TX_GART_CNTL 0x%08x\n", tmp);
	tmp = RREG32_PCIE(RADEON_PCIE_TX_GART_BASE);
	seq_printf(m, "PCIE_TX_GART_BASE 0x%08x\n", tmp);
	tmp = RREG32_PCIE(RADEON_PCIE_TX_GART_START_LO);
	seq_printf(m, "PCIE_TX_GART_START_LO 0x%08x\n", tmp);
	tmp = RREG32_PCIE(RADEON_PCIE_TX_GART_START_HI);
	seq_printf(m, "PCIE_TX_GART_START_HI 0x%08x\n", tmp);
	tmp = RREG32_PCIE(RADEON_PCIE_TX_GART_END_LO);
	seq_printf(m, "PCIE_TX_GART_END_LO 0x%08x\n", tmp);
	tmp = RREG32_PCIE(RADEON_PCIE_TX_GART_END_HI);
	seq_printf(m, "PCIE_TX_GART_END_HI 0x%08x\n", tmp);
	tmp = RREG32_PCIE(RADEON_PCIE_TX_GART_ERROR);
	seq_printf(m, "PCIE_TX_GART_ERROR 0x%08x\n", tmp);
	return 0;
}

static struct drm_info_list rv370_pcie_gart_info_list[] = {
	{"rv370_pcie_gart_info", rv370_debugfs_pcie_gart_info, 0, NULL},
};
#endif

static int rv370_debugfs_pcie_gart_info_init(struct radeon_device *rdev)
{
#if defined(CONFIG_DEBUG_FS)
	return radeon_debugfs_add_files(rdev, rv370_pcie_gart_info_list, 1);
#else
	return 0;
#endif
}

static int r300_packet0_check(struct radeon_cs_parser *p,
		struct radeon_cs_packet *pkt,
		unsigned idx, unsigned reg)
{
	struct radeon_cs_reloc *reloc;
	struct r100_cs_track *track;
	volatile uint32_t *ib;
	uint32_t tmp, tile_flags = 0;
	unsigned i;
	int r;
	u32 idx_value;

	ib = p->ib->ptr;
	track = (struct r100_cs_track *)p->track;
	idx_value = radeon_get_ib_value(p, idx);

	switch(reg) {
	case AVIVO_D1MODE_VLINE_START_END:
	case RADEON_CRTC_GUI_TRIG_VLINE:
		r = r100_cs_packet_parse_vline(p);
		if (r) {
			DRM_ERROR("No reloc for ib[%d]=0x%04X\n",
					idx, reg);
			r100_cs_dump_packet(p, pkt);
			return r;
		}
		break;
	case RADEON_DST_PITCH_OFFSET:
	case RADEON_SRC_PITCH_OFFSET:
		r = r100_reloc_pitch_offset(p, pkt, idx, reg);
		if (r)
			return r;
		break;
	case R300_RB3D_COLOROFFSET0:
	case R300_RB3D_COLOROFFSET1:
	case R300_RB3D_COLOROFFSET2:
	case R300_RB3D_COLOROFFSET3:
		i = (reg - R300_RB3D_COLOROFFSET0) >> 2;
		r = r100_cs_packet_next_reloc(p, &reloc);
		if (r) {
			DRM_ERROR("No reloc for ib[%d]=0x%04X\n",
					idx, reg);
			r100_cs_dump_packet(p, pkt);
			return r;
		}
		track->cb[i].robj = reloc->robj;
		track->cb[i].offset = idx_value;
		ib[idx] = idx_value + ((u32)reloc->lobj.gpu_offset);
		break;
	case R300_ZB_DEPTHOFFSET:
		r = r100_cs_packet_next_reloc(p, &reloc);
		if (r) {
			DRM_ERROR("No reloc for ib[%d]=0x%04X\n",
					idx, reg);
			r100_cs_dump_packet(p, pkt);
			return r;
		}
		track->zb.robj = reloc->robj;
		track->zb.offset = idx_value;
		ib[idx] = idx_value + ((u32)reloc->lobj.gpu_offset);
		break;
	case R300_TX_OFFSET_0:
	case R300_TX_OFFSET_0+4:
	case R300_TX_OFFSET_0+8:
	case R300_TX_OFFSET_0+12:
	case R300_TX_OFFSET_0+16:
	case R300_TX_OFFSET_0+20:
	case R300_TX_OFFSET_0+24:
	case R300_TX_OFFSET_0+28:
	case R300_TX_OFFSET_0+32:
	case R300_TX_OFFSET_0+36:
	case R300_TX_OFFSET_0+40:
	case R300_TX_OFFSET_0+44:
	case R300_TX_OFFSET_0+48:
	case R300_TX_OFFSET_0+52:
	case R300_TX_OFFSET_0+56:
	case R300_TX_OFFSET_0+60:
		i = (reg - R300_TX_OFFSET_0) >> 2;
		r = r100_cs_packet_next_reloc(p, &reloc);
		if (r) {
			DRM_ERROR("No reloc for ib[%d]=0x%04X\n",
					idx, reg);
			r100_cs_dump_packet(p, pkt);
			return r;
		}

		if (reloc->lobj.tiling_flags & RADEON_TILING_MACRO)
			tile_flags |= R300_TXO_MACRO_TILE;
		if (reloc->lobj.tiling_flags & RADEON_TILING_MICRO)
			tile_flags |= R300_TXO_MICRO_TILE;
		else if (reloc->lobj.tiling_flags & RADEON_TILING_MICRO_SQUARE)
			tile_flags |= R300_TXO_MICRO_TILE_SQUARE;

		tmp = idx_value + ((u32)reloc->lobj.gpu_offset);
		tmp |= tile_flags;
		ib[idx] = tmp;
		track->textures[i].robj = reloc->robj;
		break;
	/* Tracked registers */
	case 0x2084:
		/* VAP_VF_CNTL */
		track->vap_vf_cntl = idx_value;
		break;
	case 0x20B4:
		/* VAP_VTX_SIZE */
		track->vtx_size = idx_value & 0x7F;
		break;
	case 0x2134:
		/* VAP_VF_MAX_VTX_INDX */
		track->max_indx = idx_value & 0x00FFFFFFUL;
		break;
	case 0x2088:
		/* VAP_ALT_NUM_VERTICES - only valid on r500 */
		if (p->rdev->family < CHIP_RV515)
			goto fail;
		track->vap_alt_nverts = idx_value & 0xFFFFFF;
		break;
	case 0x43E4:
		/* SC_SCISSOR1 */
		track->maxy = ((idx_value >> 13) & 0x1FFF) + 1;
		if (p->rdev->family < CHIP_RV515) {
			track->maxy -= 1440;
		}
		break;
	case 0x4E00:
		/* RB3D_CCTL */
		track->num_cb = ((idx_value >> 5) & 0x3) + 1;
		break;
	case 0x4E38:
	case 0x4E3C:
	case 0x4E40:
	case 0x4E44:
		/* RB3D_COLORPITCH0 */
		/* RB3D_COLORPITCH1 */
		/* RB3D_COLORPITCH2 */
		/* RB3D_COLORPITCH3 */
		r = r100_cs_packet_next_reloc(p, &reloc);
		if (r) {
			DRM_ERROR("No reloc for ib[%d]=0x%04X\n",
				  idx, reg);
			r100_cs_dump_packet(p, pkt);
			return r;
		}

		if (reloc->lobj.tiling_flags & RADEON_TILING_MACRO)
			tile_flags |= R300_COLOR_TILE_ENABLE;
		if (reloc->lobj.tiling_flags & RADEON_TILING_MICRO)
			tile_flags |= R300_COLOR_MICROTILE_ENABLE;
		else if (reloc->lobj.tiling_flags & RADEON_TILING_MICRO_SQUARE)
			tile_flags |= R300_COLOR_MICROTILE_SQUARE_ENABLE;

		tmp = idx_value & ~(0x7 << 16);
		tmp |= tile_flags;
		ib[idx] = tmp;
		i = (reg - 0x4E38) >> 2;
		track->cb[i].pitch = idx_value & 0x3FFE;
		switch (((idx_value >> 21) & 0xF)) {
		case 9:
		case 11:
		case 12:
			track->cb[i].cpp = 1;
			break;
		case 3:
		case 4:
		case 13:
		case 15:
			track->cb[i].cpp = 2;
			break;
		case 6:
			track->cb[i].cpp = 4;
			break;
		case 10:
			track->cb[i].cpp = 8;
			break;
		case 7:
			track->cb[i].cpp = 16;
			break;
		default:
			DRM_ERROR("Invalid color buffer format (%d) !\n",
				  ((idx_value >> 21) & 0xF));
			return -EINVAL;
		}
		break;
	case 0x4F00:
		/* ZB_CNTL */
		if (idx_value & 2) {
			track->z_enabled = true;
		} else {
			track->z_enabled = false;
		}
		break;
	case 0x4F10:
		/* ZB_FORMAT */
		switch ((idx_value & 0xF)) {
		case 0:
		case 1:
			track->zb.cpp = 2;
			break;
		case 2:
			track->zb.cpp = 4;
			break;
		default:
			DRM_ERROR("Invalid z buffer format (%d) !\n",
				  (idx_value & 0xF));
			return -EINVAL;
		}
		break;
	case 0x4F24:
		/* ZB_DEPTHPITCH */
		r = r100_cs_packet_next_reloc(p, &reloc);
		if (r) {
			DRM_ERROR("No reloc for ib[%d]=0x%04X\n",
				  idx, reg);
			r100_cs_dump_packet(p, pkt);
			return r;
		}

		if (reloc->lobj.tiling_flags & RADEON_TILING_MACRO)
			tile_flags |= R300_DEPTHMACROTILE_ENABLE;
		if (reloc->lobj.tiling_flags & RADEON_TILING_MICRO)
			tile_flags |= R300_DEPTHMICROTILE_TILED;
		else if (reloc->lobj.tiling_flags & RADEON_TILING_MICRO_SQUARE)
			tile_flags |= R300_DEPTHMICROTILE_TILED_SQUARE;

		tmp = idx_value & ~(0x7 << 16);
		tmp |= tile_flags;
		ib[idx] = tmp;

		track->zb.pitch = idx_value & 0x3FFC;
		break;
	case 0x4104:
		for (i = 0; i < 16; i++) {
			bool enabled;

			enabled = !!(idx_value & (1 << i));
			track->textures[i].enabled = enabled;
		}
		break;
	case 0x44C0:
	case 0x44C4:
	case 0x44C8:
	case 0x44CC:
	case 0x44D0:
	case 0x44D4:
	case 0x44D8:
	case 0x44DC:
	case 0x44E0:
	case 0x44E4:
	case 0x44E8:
	case 0x44EC:
	case 0x44F0:
	case 0x44F4:
	case 0x44F8:
	case 0x44FC:
		/* TX_FORMAT1_[0-15] */
		i = (reg - 0x44C0) >> 2;
		tmp = (idx_value >> 25) & 0x3;
		track->textures[i].tex_coord_type = tmp;
		switch ((idx_value & 0x1F)) {
		case R300_TX_FORMAT_X8:
		case R300_TX_FORMAT_Y4X4:
		case R300_TX_FORMAT_Z3Y3X2:
			track->textures[i].cpp = 1;
			break;
		case R300_TX_FORMAT_X16:
		case R300_TX_FORMAT_Y8X8:
		case R300_TX_FORMAT_Z5Y6X5:
		case R300_TX_FORMAT_Z6Y5X5:
		case R300_TX_FORMAT_W4Z4Y4X4:
		case R300_TX_FORMAT_W1Z5Y5X5:
		case R300_TX_FORMAT_D3DMFT_CxV8U8:
		case R300_TX_FORMAT_B8G8_B8G8:
		case R300_TX_FORMAT_G8R8_G8B8:
			track->textures[i].cpp = 2;
			break;
		case R300_TX_FORMAT_Y16X16:
		case R300_TX_FORMAT_Z11Y11X10:
		case R300_TX_FORMAT_Z10Y11X11:
		case R300_TX_FORMAT_W8Z8Y8X8:
		case R300_TX_FORMAT_W2Z10Y10X10:
		case 0x17:
		case R300_TX_FORMAT_FL_I32:
		case 0x1e:
			track->textures[i].cpp = 4;
			break;
		case R300_TX_FORMAT_W16Z16Y16X16:
		case R300_TX_FORMAT_FL_R16G16B16A16:
		case R300_TX_FORMAT_FL_I32A32:
			track->textures[i].cpp = 8;
			break;
		case R300_TX_FORMAT_FL_R32G32B32A32:
			track->textures[i].cpp = 16;
			break;
		case R300_TX_FORMAT_DXT1:
			track->textures[i].cpp = 1;
			track->textures[i].compress_format = R100_TRACK_COMP_DXT1;
			break;
		case R300_TX_FORMAT_ATI2N:
			if (p->rdev->family < CHIP_R420) {
				DRM_ERROR("Invalid texture format %u\n",
					  (idx_value & 0x1F));
				return -EINVAL;
			}
			/* The same rules apply as for DXT3/5. */
			/* Pass through. */
		case R300_TX_FORMAT_DXT3:
		case R300_TX_FORMAT_DXT5:
			track->textures[i].cpp = 1;
			track->textures[i].compress_format = R100_TRACK_COMP_DXT35;
			break;
		default:
			DRM_ERROR("Invalid texture format %u\n",
				  (idx_value & 0x1F));
			return -EINVAL;
			break;
		}
		break;
	case 0x4400:
	case 0x4404:
	case 0x4408:
	case 0x440C:
	case 0x4410:
	case 0x4414:
	case 0x4418:
	case 0x441C:
	case 0x4420:
	case 0x4424:
	case 0x4428:
	case 0x442C:
	case 0x4430:
	case 0x4434:
	case 0x4438:
	case 0x443C:
		/* TX_FILTER0_[0-15] */
		i = (reg - 0x4400) >> 2;
		tmp = idx_value & 0x7;
		if (tmp == 2 || tmp == 4 || tmp == 6) {
			track->textures[i].roundup_w = false;
		}
		tmp = (idx_value >> 3) & 0x7;
		if (tmp == 2 || tmp == 4 || tmp == 6) {
			track->textures[i].roundup_h = false;
		}
		break;
	case 0x4500:
	case 0x4504:
	case 0x4508:
	case 0x450C:
	case 0x4510:
	case 0x4514:
	case 0x4518:
	case 0x451C:
	case 0x4520:
	case 0x4524:
	case 0x4528:
	case 0x452C:
	case 0x4530:
	case 0x4534:
	case 0x4538:
	case 0x453C:
		/* TX_FORMAT2_[0-15] */
		i = (reg - 0x4500) >> 2;
		tmp = idx_value & 0x3FFF;
		track->textures[i].pitch = tmp + 1;
		if (p->rdev->family >= CHIP_RV515) {
			tmp = ((idx_value >> 15) & 1) << 11;
			track->textures[i].width_11 = tmp;
			tmp = ((idx_value >> 16) & 1) << 11;
			track->textures[i].height_11 = tmp;

			/* ATI1N */
			if (idx_value & (1 << 14)) {
				/* The same rules apply as for DXT1. */
				track->textures[i].compress_format =
					R100_TRACK_COMP_DXT1;
			}
		} else if (idx_value & (1 << 14)) {
			DRM_ERROR("Forbidden bit TXFORMAT_MSB\n");
			return -EINVAL;
		}
		break;
	case 0x4480:
	case 0x4484:
	case 0x4488:
	case 0x448C:
	case 0x4490:
	case 0x4494:
	case 0x4498:
	case 0x449C:
	case 0x44A0:
	case 0x44A4:
	case 0x44A8:
	case 0x44AC:
	case 0x44B0:
	case 0x44B4:
	case 0x44B8:
	case 0x44BC:
		/* TX_FORMAT0_[0-15] */
		i = (reg - 0x4480) >> 2;
		tmp = idx_value & 0x7FF;
		track->textures[i].width = tmp + 1;
		tmp = (idx_value >> 11) & 0x7FF;
		track->textures[i].height = tmp + 1;
		tmp = (idx_value >> 26) & 0xF;
		track->textures[i].num_levels = tmp;
		tmp = idx_value & (1 << 31);
		track->textures[i].use_pitch = !!tmp;
		tmp = (idx_value >> 22) & 0xF;
		track->textures[i].txdepth = tmp;
		break;
	case R300_ZB_ZPASS_ADDR:
		r = r100_cs_packet_next_reloc(p, &reloc);
		if (r) {
			DRM_ERROR("No reloc for ib[%d]=0x%04X\n",
					idx, reg);
			r100_cs_dump_packet(p, pkt);
			return r;
		}
		ib[idx] = idx_value + ((u32)reloc->lobj.gpu_offset);
		break;
	case 0x4e0c:
		/* RB3D_COLOR_CHANNEL_MASK */
		track->color_channel_mask = idx_value;
		break;
	case 0x4d1c:
		/* ZB_BW_CNTL */
		track->zb_cb_clear = !!(idx_value & (1 << 5));
		break;
	case 0x4e04:
		/* RB3D_BLENDCNTL */
		track->blend_read_enable = !!(idx_value & (1 << 2));
		break;
	case 0x4be8:
		/* valid register only on RV530 */
		if (p->rdev->family == CHIP_RV530)
			break;
		/* fallthrough do not move */
	default:
		goto fail;
	}
	return 0;
fail:
	printk(KERN_ERR "Forbidden register 0x%04X in cs at %d\n",
	       reg, idx);
	return -EINVAL;
}

static int r300_packet3_check(struct radeon_cs_parser *p,
			      struct radeon_cs_packet *pkt)
{
	struct radeon_cs_reloc *reloc;
	struct r100_cs_track *track;
	volatile uint32_t *ib;
	unsigned idx;
	int r;

	ib = p->ib->ptr;
	idx = pkt->idx + 1;
	track = (struct r100_cs_track *)p->track;
	switch(pkt->opcode) {
	case PACKET3_3D_LOAD_VBPNTR:
		r = r100_packet3_load_vbpntr(p, pkt, idx);
		if (r)
			return r;
		break;
	case PACKET3_INDX_BUFFER:
		r = r100_cs_packet_next_reloc(p, &reloc);
		if (r) {
			DRM_ERROR("No reloc for packet3 %d\n", pkt->opcode);
			r100_cs_dump_packet(p, pkt);
			return r;
		}
		ib[idx+1] = radeon_get_ib_value(p, idx + 1) + ((u32)reloc->lobj.gpu_offset);
		r = r100_cs_track_check_pkt3_indx_buffer(p, pkt, reloc->robj);
		if (r) {
			return r;
		}
		break;
	/* Draw packet */
	case PACKET3_3D_DRAW_IMMD:
		/* Number of dwords is vtx_size * (num_vertices - 1)
		 * PRIM_WALK must be equal to 3 vertex data in embedded
		 * in cmd stream */
		if (((radeon_get_ib_value(p, idx + 1) >> 4) & 0x3) != 3) {
			DRM_ERROR("PRIM_WALK must be 3 for IMMD draw\n");
			return -EINVAL;
		}
		track->vap_vf_cntl = radeon_get_ib_value(p, idx + 1);
		track->immd_dwords = pkt->count - 1;
		r = r100_cs_track_check(p->rdev, track);
		if (r) {
			return r;
		}
		break;
	case PACKET3_3D_DRAW_IMMD_2:
		/* Number of dwords is vtx_size * (num_vertices - 1)
		 * PRIM_WALK must be equal to 3 vertex data in embedded
		 * in cmd stream */
		if (((radeon_get_ib_value(p, idx) >> 4) & 0x3) != 3) {
			DRM_ERROR("PRIM_WALK must be 3 for IMMD draw\n");
			return -EINVAL;
		}
		track->vap_vf_cntl = radeon_get_ib_value(p, idx);
		track->immd_dwords = pkt->count;
		r = r100_cs_track_check(p->rdev, track);
		if (r) {
			return r;
		}
		break;
	case PACKET3_3D_DRAW_VBUF:
		track->vap_vf_cntl = radeon_get_ib_value(p, idx + 1);
		r = r100_cs_track_check(p->rdev, track);
		if (r) {
			return r;
		}
		break;
	case PACKET3_3D_DRAW_VBUF_2:
		track->vap_vf_cntl = radeon_get_ib_value(p, idx);
		r = r100_cs_track_check(p->rdev, track);
		if (r) {
			return r;
		}
		break;
	case PACKET3_3D_DRAW_INDX:
		track->vap_vf_cntl = radeon_get_ib_value(p, idx + 1);
		r = r100_cs_track_check(p->rdev, track);
		if (r) {
			return r;
		}
		break;
	case PACKET3_3D_DRAW_INDX_2:
		track->vap_vf_cntl = radeon_get_ib_value(p, idx);
		r = r100_cs_track_check(p->rdev, track);
		if (r) {
			return r;
		}
		break;
	case PACKET3_NOP:
		break;
	default:
		DRM_ERROR("Packet3 opcode %x not supported\n", pkt->opcode);
		return -EINVAL;
	}
	return 0;
}

int r300_cs_parse(struct radeon_cs_parser *p)
{
	struct radeon_cs_packet pkt;
	struct r100_cs_track *track;
	int r;

	track = kzalloc(sizeof(*track), GFP_KERNEL);
	r100_cs_track_clear(p->rdev, track);
	p->track = track;
	do {
		r = r100_cs_packet_parse(p, &pkt, p->idx);
		if (r) {
			return r;
		}
		p->idx += pkt.count + 2;
		switch (pkt.type) {
		case PACKET_TYPE0:
			r = r100_cs_parse_packet0(p, &pkt,
						  p->rdev->config.r300.reg_safe_bm,
						  p->rdev->config.r300.reg_safe_bm_size,
						  &r300_packet0_check);
			break;
		case PACKET_TYPE2:
			break;
		case PACKET_TYPE3:
			r = r300_packet3_check(p, &pkt);
			break;
		default:
			DRM_ERROR("Unknown packet type %d !\n", pkt.type);
			return -EINVAL;
		}
		if (r) {
			return r;
		}
	} while (p->idx < p->chunks[p->chunk_ib_idx].length_dw);
	return 0;
}

void r300_set_reg_safe(struct radeon_device *rdev)
{
	rdev->config.r300.reg_safe_bm = r300_reg_safe_bm;
	rdev->config.r300.reg_safe_bm_size = ARRAY_SIZE(r300_reg_safe_bm);
}

void r300_mc_program(struct radeon_device *rdev)
{
	struct r100_mc_save save;
	int r;

	r = r100_debugfs_mc_info_init(rdev);
	if (r) {
		dev_err(rdev->dev, "Failed to create r100_mc debugfs file.\n");
	}

	/* Stops all mc clients */
	r100_mc_stop(rdev, &save);
	if (rdev->flags & RADEON_IS_AGP) {
		WREG32(R_00014C_MC_AGP_LOCATION,
			S_00014C_MC_AGP_START(rdev->mc.gtt_start >> 16) |
			S_00014C_MC_AGP_TOP(rdev->mc.gtt_end >> 16));
		WREG32(R_000170_AGP_BASE, lower_32_bits(rdev->mc.agp_base));
		WREG32(R_00015C_AGP_BASE_2,
			upper_32_bits(rdev->mc.agp_base) & 0xff);
	} else {
		WREG32(R_00014C_MC_AGP_LOCATION, 0x0FFFFFFF);
		WREG32(R_000170_AGP_BASE, 0);
		WREG32(R_00015C_AGP_BASE_2, 0);
	}
	/* Wait for mc idle */
	if (r300_mc_wait_for_idle(rdev))
		DRM_INFO("Failed to wait MC idle before programming MC.\n");
	/* Program MC, should be a 32bits limited address space */
	WREG32(R_000148_MC_FB_LOCATION,
		S_000148_MC_FB_START(rdev->mc.vram_start >> 16) |
		S_000148_MC_FB_TOP(rdev->mc.vram_end >> 16));
	r100_mc_resume(rdev, &save);
}

void r300_clock_startup(struct radeon_device *rdev)
{
	u32 tmp;

	if (radeon_dynclks != -1 && radeon_dynclks)
		radeon_legacy_set_clock_gating(rdev, 1);
	/* We need to force on some of the block */
	tmp = RREG32_PLL(R_00000D_SCLK_CNTL);
	tmp |= S_00000D_FORCE_CP(1) | S_00000D_FORCE_VIP(1);
	if ((rdev->family == CHIP_RV350) || (rdev->family == CHIP_RV380))
		tmp |= S_00000D_FORCE_VAP(1);
	WREG32_PLL(R_00000D_SCLK_CNTL, tmp);
}

static int r300_startup(struct radeon_device *rdev)
{
	int r;

	/* set common regs */
	r100_set_common_regs(rdev);
	/* program mc */
	r300_mc_program(rdev);
	/* Resume clock */
	r300_clock_startup(rdev);
	/* Initialize GPU configuration (# pipes, ...) */
	r300_gpu_init(rdev);
	/* Initialize GART (initialize after TTM so we can allocate
	 * memory through TTM but finalize after TTM) */
	if (rdev->flags & RADEON_IS_PCIE) {
		r = rv370_pcie_gart_enable(rdev);
		if (r)
			return r;
	}

	if (rdev->family == CHIP_R300 ||
	    rdev->family == CHIP_R350 ||
	    rdev->family == CHIP_RV350)
		r100_enable_bm(rdev);

	if (rdev->flags & RADEON_IS_PCI) {
		r = r100_pci_gart_enable(rdev);
		if (r)
			return r;
	}
	/* Enable IRQ */
	r100_irq_set(rdev);
	rdev->config.r300.hdp_cntl = RREG32(RADEON_HOST_PATH_CNTL);
	/* 1M ring buffer */
	r = r100_cp_init(rdev, 1024 * 1024);
	if (r) {
		dev_err(rdev->dev, "failled initializing CP (%d).\n", r);
		return r;
	}
	r = r100_wb_init(rdev);
	if (r)
		dev_err(rdev->dev, "failled initializing WB (%d).\n", r);
	r = r100_ib_init(rdev);
	if (r) {
		dev_err(rdev->dev, "failled initializing IB (%d).\n", r);
		return r;
	}
	return 0;
}

int r300_resume(struct radeon_device *rdev)
{
	/* Make sur GART are not working */
	if (rdev->flags & RADEON_IS_PCIE)
		rv370_pcie_gart_disable(rdev);
	if (rdev->flags & RADEON_IS_PCI)
		r100_pci_gart_disable(rdev);
	/* Resume clock before doing reset */
	r300_clock_startup(rdev);
	/* Reset gpu before posting otherwise ATOM will enter infinite loop */
	if (radeon_asic_reset(rdev)) {
		dev_warn(rdev->dev, "GPU reset failed ! (0xE40=0x%08X, 0x7C0=0x%08X)\n",
			RREG32(R_000E40_RBBM_STATUS),
			RREG32(R_0007C0_CP_STAT));
	}
	/* post */
	radeon_combios_asic_init(rdev->ddev);
	/* Resume clock after posting */
	r300_clock_startup(rdev);
	/* Initialize surface registers */
	radeon_surface_init(rdev);
	return r300_startup(rdev);
}

int r300_suspend(struct radeon_device *rdev)
{
	r100_cp_disable(rdev);
	r100_wb_disable(rdev);
	r100_irq_disable(rdev);
	if (rdev->flags & RADEON_IS_PCIE)
		rv370_pcie_gart_disable(rdev);
	if (rdev->flags & RADEON_IS_PCI)
		r100_pci_gart_disable(rdev);
	return 0;
}

void r300_fini(struct radeon_device *rdev)
{
	radeon_pm_fini(rdev);
	r100_cp_fini(rdev);
	r100_wb_fini(rdev);
	r100_ib_fini(rdev);
	radeon_gem_fini(rdev);
	if (rdev->flags & RADEON_IS_PCIE)
		rv370_pcie_gart_fini(rdev);
	if (rdev->flags & RADEON_IS_PCI)
		r100_pci_gart_fini(rdev);
	radeon_agp_fini(rdev);
	radeon_irq_kms_fini(rdev);
	radeon_fence_driver_fini(rdev);
	radeon_bo_fini(rdev);
	radeon_atombios_fini(rdev);
	kfree(rdev->bios);
	rdev->bios = NULL;
}

int r300_init(struct radeon_device *rdev)
{
	int r;

	/* Disable VGA */
	r100_vga_render_disable(rdev);
	/* Initialize scratch registers */
	radeon_scratch_init(rdev);
	/* Initialize surface registers */
	radeon_surface_init(rdev);
	/* TODO: disable VGA need to use VGA request */
	/* BIOS*/
	if (!radeon_get_bios(rdev)) {
		if (ASIC_IS_AVIVO(rdev))
			return -EINVAL;
	}
	if (rdev->is_atom_bios) {
		dev_err(rdev->dev, "Expecting combios for RS400/RS480 GPU\n");
		return -EINVAL;
	} else {
		r = radeon_combios_init(rdev);
		if (r)
			return r;
	}
	/* Reset gpu before posting otherwise ATOM will enter infinite loop */
	if (radeon_asic_reset(rdev)) {
		dev_warn(rdev->dev,
			"GPU reset failed ! (0xE40=0x%08X, 0x7C0=0x%08X)\n",
			RREG32(R_000E40_RBBM_STATUS),
			RREG32(R_0007C0_CP_STAT));
	}
	/* check if cards are posted or not */
	if (radeon_boot_test_post_card(rdev) == false)
		return -EINVAL;
	/* Set asic errata */
	r300_errata(rdev);
	/* Initialize clocks */
	radeon_get_clock_info(rdev->ddev);
	/* Initialize power management */
	radeon_pm_init(rdev);
	/* initialize AGP */
	if (rdev->flags & RADEON_IS_AGP) {
		r = radeon_agp_init(rdev);
		if (r) {
			radeon_agp_disable(rdev);
		}
	}
	/* initialize memory controller */
	r300_mc_init(rdev);
	/* Fence driver */
	r = radeon_fence_driver_init(rdev);
	if (r)
		return r;
	r = radeon_irq_kms_init(rdev);
	if (r)
		return r;
	/* Memory manager */
	r = radeon_bo_init(rdev);
	if (r)
		return r;
	if (rdev->flags & RADEON_IS_PCIE) {
		r = rv370_pcie_gart_init(rdev);
		if (r)
			return r;
	}
	if (rdev->flags & RADEON_IS_PCI) {
		r = r100_pci_gart_init(rdev);
		if (r)
			return r;
	}
	r300_set_reg_safe(rdev);
	rdev->accel_working = true;
	r = r300_startup(rdev);
	if (r) {
		/* Somethings want wront with the accel init stop accel */
		dev_err(rdev->dev, "Disabling GPU acceleration\n");
		r100_cp_fini(rdev);
		r100_wb_fini(rdev);
		r100_ib_fini(rdev);
		radeon_irq_kms_fini(rdev);
		if (rdev->flags & RADEON_IS_PCIE)
			rv370_pcie_gart_fini(rdev);
		if (rdev->flags & RADEON_IS_PCI)
			r100_pci_gart_fini(rdev);
		radeon_agp_fini(rdev);
		rdev->accel_working = false;
	}
	return 0;
}<|MERGE_RESOLUTION|>--- conflicted
+++ resolved
@@ -328,11 +328,6 @@
 {
 	uint32_t gb_tile_config, tmp;
 
-<<<<<<< HEAD
-	/* FIXME: rv380 one pipes ? */
-=======
-	r100_hdp_reset(rdev);
->>>>>>> 722154e4
 	if ((rdev->family == CHIP_R300 && rdev->pdev->device != 0x4144) ||
 	    (rdev->family == CHIP_R350 && rdev->pdev->device != 0x4148)) {
 		/* r300,r350 */
