--- conflicted
+++ resolved
@@ -14,35 +14,6 @@
 #include <linux/types.h>
 #include <linux/iio/common/st_sensors.h>
 
-<<<<<<< HEAD
-enum st_accel_type {
-	LSM303DLH,
-	LSM303DLHC,
-	LIS3DH,
-	LSM330D,
-	LSM330DL,
-	LSM330DLC,
-	LIS331DLH,
-	LSM303DL,
-	LSM303DLM,
-	LSM330,
-	LSM303AGR,
-	LIS2DH12,
-	LIS3L02DQ,
-	LNG2DM,
-	H3LIS331DL,
-	LIS331DL,
-	LIS3LV02DL,
-	LIS2DW12,
-	LIS3DHH,
-	LIS2DE12,
-	LIS2HH12,
-	SC7A20,
-	ST_ACCEL_MAX,
-};
-
-=======
->>>>>>> 88084a3d
 #define H3LIS331DL_ACCEL_DEV_NAME	"h3lis331dl_accel"
 #define LIS3LV02DL_ACCEL_DEV_NAME	"lis3lv02dl_accel"
 #define LSM303DLHC_ACCEL_DEV_NAME	"lsm303dlhc_accel"
@@ -65,13 +36,9 @@
 #define LIS3DE_ACCEL_DEV_NAME		"lis3de"
 #define LIS2DE12_ACCEL_DEV_NAME		"lis2de12"
 #define LIS2HH12_ACCEL_DEV_NAME		"lis2hh12"
-<<<<<<< HEAD
-#define SC7A20_ACCEL_DEV_NAME		"sc7a20"
-=======
 #define LIS302DL_ACCEL_DEV_NAME		"lis302dl"
 #define SC7A20_ACCEL_DEV_NAME		"sc7a20"
 
->>>>>>> 88084a3d
 
 #ifdef CONFIG_IIO_BUFFER
 int st_accel_allocate_ring(struct iio_dev *indio_dev);
