--- conflicted
+++ resolved
@@ -683,12 +683,7 @@
 	assign_bit(MPATHF_SAVED_QUEUE_IF_NO_PATH, &m->flags,
 		   (save_old_value && test_bit(MPATHF_QUEUE_IF_NO_PATH, &m->flags)) ||
 		   (!save_old_value && queue_if_no_path));
-<<<<<<< HEAD
-	assign_bit(MPATHF_QUEUE_IF_NO_PATH, &m->flags,
-		   queue_if_no_path || dm_noflush_suspending(m->ti));
-=======
 	assign_bit(MPATHF_QUEUE_IF_NO_PATH, &m->flags, queue_if_no_path);
->>>>>>> 5fa4ec9c
 	spin_unlock_irqrestore(&m->lock, flags);
 
 	if (!queue_if_no_path) {
