--- conflicted
+++ resolved
@@ -4,15 +4,6 @@
 #ifndef	__HALDMOUTSRC_H__
 #define __HALDMOUTSRC_H__
 
-<<<<<<< HEAD
-/*  Add for AP/ADSLpseudo DM structuer requirement. */
-/*  We need to remove to other position??? */
-struct rtl8192cd_priv {
-	u8		temp;
-};
-
-=======
->>>>>>> 754e0b0e
 struct rtw_dig {
 	u8		PreIGValue;
 	u8		CurIGValue;
@@ -62,64 +53,11 @@
 	u32	Cnt_BW_LSC;	/* Gary */
 };
 
-<<<<<<< HEAD
-struct dyn_primary_cca {
-	u8		pri_cca_flag;
-	u8		intf_flag;
-	u8		intf_type;
-	u8		dup_rts_flag;
-	u8		monitor_flag;
-};
-
-struct rx_hpc {
-	u8		RXHP_flag;
-	u8		PSD_func_trigger;
-	u8		PSD_bitmap_RXHP[80];
-	u8		Pre_IGI;
-	u8		Cur_IGI;
-	u8		Pre_pw_th;
-	u8		Cur_pw_th;
-	bool		First_time_enter;
-	bool		RXHP_enable;
-	u8		TP_Mode;
-	struct timer_list PSDTimer;
-};
-
-=======
->>>>>>> 754e0b0e
 #define ODM_ASSOCIATE_ENTRY_NUM	32 /*  Max size of AsocEntry[]. */
 
 struct sw_ant_switch {
 	u8	CurAntenna;
-<<<<<<< HEAD
-	u8	PreAntenna;
-	u8	RSSI_Trying;
-	u8	TestMode;
-	u8	bTriggerAntennaSwitch;
-	u8	SelectAntennaMap;
-	u8	RSSI_target;
-
-	/*  Before link Antenna Switch check */
-	u8	SWAS_NoLink_State;
-	u32	SWAS_NoLink_BK_Reg860;
-
-	s32	RSSI_sum_A;
-	s32	RSSI_sum_B;
-	s32	RSSI_cnt_A;
-	s32	RSSI_cnt_B;
-	u64	lastTxOkCnt;
-	u64	lastRxOkCnt;
-	u64	TXByteCnt_A;
-	u64	TXByteCnt_B;
-	u64	RXByteCnt_A;
-	u64	RXByteCnt_B;
-	u8	TrafficLoad;
-	struct timer_list SwAntennaSwitchTimer;
-	u8	TxAnt[ODM_ASSOCIATE_ENTRY_NUM];
-	u8	TargetSTA;
-=======
 	u8	SWAS_NoLink_State; /* Before link Antenna Switch check */
->>>>>>> 754e0b0e
 	u8	RxIdleAnt;
 };
 
@@ -190,11 +128,6 @@
 
 	/*  Dynamic value: */
 /*  POINTER REFERENCE-----------  */
-<<<<<<< HEAD
-	ODM_CMNINFO_TX_UNI,
-	ODM_CMNINFO_RX_UNI,
-=======
->>>>>>> 754e0b0e
 	ODM_CMNINFO_WM_MODE,		/*  ODM_WIRELESS_MODE_E */
 	ODM_CMNINFO_SEC_CHNL_OFFSET,	/*  ODM_SEC_CHNL_OFFSET_E */
 	ODM_CMNINFO_BW,			/*  ODM_BW_E */
@@ -202,10 +135,6 @@
 
 	ODM_CMNINFO_SCAN,
 	ODM_CMNINFO_POWER_SAVING,
-<<<<<<< HEAD
-	ODM_CMNINFO_NET_CLOSED,
-=======
->>>>>>> 754e0b0e
 /*  POINTER REFERENCE----------- */
 
 /* CALL BY VALUE------------- */
@@ -421,18 +350,6 @@
 
 	/*  Dynamic Value */
 /*  POINTER REFERENCE----------- */
-<<<<<<< HEAD
-
-	u8	u8_temp;
-	bool	bool_temp;
-	struct adapter *adapter_temp;
-
-	/* TX Unicast byte count */
-	u64	*pNumTxBytesUnicast;
-	/* RX Unicast byte count */
-	u64	*pNumRxBytesUnicast;
-=======
->>>>>>> 754e0b0e
 	/*  Wireless mode B/G/A/N = BIT(0)/BIT(1)/BIT(2)/BIT(3) */
 	u8	*pWirelessMode; /* ODM_WIRELESS_MODE_E */
 	/*  Secondary channel offset don't_care/below/above = 0/1/2 */
@@ -492,18 +409,7 @@
 	u8	BbSwingIdxCckCurrent;
 	u8	BbSwingIdxCckBase;
 	bool	BbSwingFlagCck;
-<<<<<<< HEAD
-	/*  ODM system resource. */
-
-	/*  ODM relative time. */
-	struct timer_list PathDivSwitchTimer;
-	/* 2011.09.27 add for Path Diversity */
-	struct timer_list CCKPathDiversityTimer;
-	struct timer_list FastAntTrainingTimer;
-};		/*  DM_Dynamic_Mechanism_Structure */
-=======
-};
->>>>>>> 754e0b0e
+};
 
 enum odm_bb_config_type {
     CONFIG_BB_PHY_REG,
@@ -512,15 +418,6 @@
     CONFIG_BB_PHY_REG_PG,
 };
 
-<<<<<<< HEAD
-#define		DM_DIG_THRESH_HIGH	40
-#define		DM_DIG_THRESH_LOW	35
-
-#define		DM_false_ALARM_THRESH_LOW	400
-#define		DM_false_ALARM_THRESH_HIGH	1000
-
-=======
->>>>>>> 754e0b0e
 #define		DM_DIG_MAX_NIC			0x4e
 #define		DM_DIG_MIN_NIC			0x1e /* 0x22/0x1c */
 
@@ -532,13 +429,6 @@
 #define		DM_DIG_FA_TH1			0x300/* 0x100 */
 #define		DM_DIG_FA_TH2			0x400/* 0x200 */
 
-<<<<<<< HEAD
-#define		DM_DIG_BACKOFF_MAX		12
-#define		DM_DIG_BACKOFF_MIN		-4
-#define		DM_DIG_BACKOFF_DEFAULT		10
-
-=======
->>>>>>> 754e0b0e
 /* 3=========================================================== */
 /* 3 Rate Adaptive */
 /* 3=========================================================== */
@@ -580,11 +470,6 @@
 void ODM_Write_DIG(struct odm_dm_struct *pDM_Odm, u8 CurrentIGI);
 void ODM_Write_CCK_CCA_Thres(struct odm_dm_struct *pDM_Odm, u8 CurCCK_CCAThres);
 
-<<<<<<< HEAD
-void ODM_SetAntenna(struct odm_dm_struct *pDM_Odm, u8 Antenna);
-
-=======
->>>>>>> 754e0b0e
 void ODM_RF_Saving(struct odm_dm_struct *pDM_Odm, u8 bForceInNormal);
 
 void ODM_TXPowerTrackingCheck(struct odm_dm_struct *pDM_Odm);
