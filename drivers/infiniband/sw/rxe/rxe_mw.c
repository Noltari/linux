// SPDX-License-Identifier: GPL-2.0 OR Linux-OpenIB
/*
 * Copyright (c) 2020 Hewlett Packard Enterprise, Inc. All rights reserved.
 */

/*
 * The rdma_rxe driver supports type 1 or type 2B memory windows.
 * Type 1 MWs are created by ibv_alloc_mw() verbs calls and bound by
 * ibv_bind_mw() calls. Type 2 MWs are also created by ibv_alloc_mw()
 * but bound by bind_mw work requests. The ibv_bind_mw() call is converted
 * by libibverbs to a bind_mw work request.
 */

#include "rxe.h"

int rxe_alloc_mw(struct ib_mw *ibmw, struct ib_udata *udata)
{
	struct rxe_mw *mw = to_rmw(ibmw);
	struct rxe_pd *pd = to_rpd(ibmw->pd);
	struct rxe_dev *rxe = to_rdev(ibmw->device);
	int ret;

	rxe_get(pd);

	ret = rxe_add_to_pool(&rxe->mw_pool, mw);
	if (ret) {
		rxe_put(pd);
		return ret;
	}

	mw->rkey = ibmw->rkey = (mw->elem.index << 8) | rxe_get_next_key(-1);
	mw->state = (mw->ibmw.type == IB_MW_TYPE_2) ?
			RXE_MW_STATE_FREE : RXE_MW_STATE_VALID;
	spin_lock_init(&mw->lock);

	return 0;
}

<<<<<<< HEAD
static void rxe_do_dealloc_mw(struct rxe_mw *mw)
{
	if (mw->mr) {
		struct rxe_mr *mr = mw->mr;

		mw->mr = NULL;
		atomic_dec(&mr->num_mw);
		rxe_put(mr);
	}

	if (mw->qp) {
		struct rxe_qp *qp = mw->qp;

		mw->qp = NULL;
		rxe_put(qp);
	}

	mw->access = 0;
	mw->addr = 0;
	mw->length = 0;
	mw->state = RXE_MW_STATE_INVALID;
}

=======
>>>>>>> 88084a3d
int rxe_dealloc_mw(struct ib_mw *ibmw)
{
	struct rxe_mw *mw = to_rmw(ibmw);

	rxe_put(mw);
<<<<<<< HEAD
	rxe_put(pd);
=======
>>>>>>> 88084a3d

	return 0;
}

static int rxe_check_bind_mw(struct rxe_qp *qp, struct rxe_send_wqe *wqe,
			 struct rxe_mw *mw, struct rxe_mr *mr)
{
	u32 key = wqe->wr.wr.mw.rkey & 0xff;

	if (mw->ibmw.type == IB_MW_TYPE_1) {
		if (unlikely(mw->state != RXE_MW_STATE_VALID)) {
			pr_err_once(
				"attempt to bind a type 1 MW not in the valid state\n");
			return -EINVAL;
		}

		/* o10-36.2.2 */
		if (unlikely((mw->access & IB_ZERO_BASED))) {
			pr_err_once("attempt to bind a zero based type 1 MW\n");
			return -EINVAL;
		}
	}

	if (mw->ibmw.type == IB_MW_TYPE_2) {
		/* o10-37.2.30 */
		if (unlikely(mw->state != RXE_MW_STATE_FREE)) {
			pr_err_once(
				"attempt to bind a type 2 MW not in the free state\n");
			return -EINVAL;
		}

		/* C10-72 */
		if (unlikely(qp->pd != to_rpd(mw->ibmw.pd))) {
			pr_err_once(
				"attempt to bind type 2 MW with qp with different PD\n");
			return -EINVAL;
		}

		/* o10-37.2.40 */
		if (unlikely(!mr || wqe->wr.wr.mw.length == 0)) {
			pr_err_once(
				"attempt to invalidate type 2 MW by binding with NULL or zero length MR\n");
			return -EINVAL;
		}
	}

	if (unlikely(key == (mw->rkey & 0xff))) {
		pr_err_once("attempt to bind MW with same key\n");
		return -EINVAL;
	}

	/* remaining checks only apply to a nonzero MR */
	if (!mr)
		return 0;

	if (unlikely(mr->access & IB_ZERO_BASED)) {
		pr_err_once("attempt to bind MW to zero based MR\n");
		return -EINVAL;
	}

	/* C10-73 */
	if (unlikely(!(mr->access & IB_ACCESS_MW_BIND))) {
		pr_err_once(
			"attempt to bind an MW to an MR without bind access\n");
		return -EINVAL;
	}

	/* C10-74 */
	if (unlikely((mw->access &
		      (IB_ACCESS_REMOTE_WRITE | IB_ACCESS_REMOTE_ATOMIC)) &&
		     !(mr->access & IB_ACCESS_LOCAL_WRITE))) {
		pr_err_once(
			"attempt to bind an writeable MW to an MR without local write access\n");
		return -EINVAL;
	}

	/* C10-75 */
	if (mw->access & IB_ZERO_BASED) {
		if (unlikely(wqe->wr.wr.mw.length > mr->cur_map_set->length)) {
			pr_err_once(
				"attempt to bind a ZB MW outside of the MR\n");
			return -EINVAL;
		}
	} else {
		if (unlikely((wqe->wr.wr.mw.addr < mr->cur_map_set->iova) ||
			     ((wqe->wr.wr.mw.addr + wqe->wr.wr.mw.length) >
			      (mr->cur_map_set->iova + mr->cur_map_set->length)))) {
			pr_err_once(
				"attempt to bind a VA MW outside of the MR\n");
			return -EINVAL;
		}
	}

	return 0;
}

static void rxe_do_bind_mw(struct rxe_qp *qp, struct rxe_send_wqe *wqe,
		      struct rxe_mw *mw, struct rxe_mr *mr)
{
	u32 key = wqe->wr.wr.mw.rkey & 0xff;

	mw->rkey = (mw->rkey & ~0xff) | key;
	mw->access = wqe->wr.wr.mw.access;
	mw->state = RXE_MW_STATE_VALID;
	mw->addr = wqe->wr.wr.mw.addr;
	mw->length = wqe->wr.wr.mw.length;

	if (mw->mr) {
		rxe_put(mw->mr);
		atomic_dec(&mw->mr->num_mw);
		mw->mr = NULL;
	}

	if (mw->length) {
		mw->mr = mr;
		atomic_inc(&mr->num_mw);
		rxe_get(mr);
	}

	if (mw->ibmw.type == IB_MW_TYPE_2) {
		rxe_get(qp);
		mw->qp = qp;
	}
}

int rxe_bind_mw(struct rxe_qp *qp, struct rxe_send_wqe *wqe)
{
	int ret;
	struct rxe_mw *mw;
	struct rxe_mr *mr;
	struct rxe_dev *rxe = to_rdev(qp->ibqp.device);
	u32 mw_rkey = wqe->wr.wr.mw.mw_rkey;
	u32 mr_lkey = wqe->wr.wr.mw.mr_lkey;

	mw = rxe_pool_get_index(&rxe->mw_pool, mw_rkey >> 8);
	if (unlikely(!mw)) {
		ret = -EINVAL;
		goto err;
	}

	if (unlikely(mw->rkey != mw_rkey)) {
		ret = -EINVAL;
		goto err_drop_mw;
	}

	if (likely(wqe->wr.wr.mw.length)) {
		mr = rxe_pool_get_index(&rxe->mr_pool, mr_lkey >> 8);
		if (unlikely(!mr)) {
			ret = -EINVAL;
			goto err_drop_mw;
		}

		if (unlikely(mr->lkey != mr_lkey)) {
			ret = -EINVAL;
			goto err_drop_mr;
		}
	} else {
		mr = NULL;
	}

	spin_lock_bh(&mw->lock);

	ret = rxe_check_bind_mw(qp, wqe, mw, mr);
	if (ret)
		goto err_unlock;

	rxe_do_bind_mw(qp, wqe, mw, mr);
err_unlock:
	spin_unlock_bh(&mw->lock);
err_drop_mr:
	if (mr)
		rxe_put(mr);
err_drop_mw:
	rxe_put(mw);
err:
	return ret;
}

static int rxe_check_invalidate_mw(struct rxe_qp *qp, struct rxe_mw *mw)
{
	if (unlikely(mw->state == RXE_MW_STATE_INVALID))
		return -EINVAL;

	/* o10-37.2.26 */
	if (unlikely(mw->ibmw.type == IB_MW_TYPE_1))
		return -EINVAL;

	return 0;
}

static void rxe_do_invalidate_mw(struct rxe_mw *mw)
{
	struct rxe_qp *qp;
	struct rxe_mr *mr;

	/* valid type 2 MW will always have a QP pointer */
	qp = mw->qp;
	mw->qp = NULL;
	rxe_put(qp);

	/* valid type 2 MW will always have an MR pointer */
	mr = mw->mr;
	mw->mr = NULL;
	atomic_dec(&mr->num_mw);
	rxe_put(mr);

	mw->access = 0;
	mw->addr = 0;
	mw->length = 0;
	mw->state = RXE_MW_STATE_FREE;
}

int rxe_invalidate_mw(struct rxe_qp *qp, u32 rkey)
{
	struct rxe_dev *rxe = to_rdev(qp->ibqp.device);
	struct rxe_mw *mw;
	int ret;

	mw = rxe_pool_get_index(&rxe->mw_pool, rkey >> 8);
	if (!mw) {
		ret = -EINVAL;
		goto err;
	}

	if (rkey != mw->rkey) {
		ret = -EINVAL;
		goto err_drop_ref;
	}

	spin_lock_bh(&mw->lock);

	ret = rxe_check_invalidate_mw(qp, mw);
	if (ret)
		goto err_unlock;

	rxe_do_invalidate_mw(mw);
err_unlock:
	spin_unlock_bh(&mw->lock);
err_drop_ref:
	rxe_put(mw);
err:
	return ret;
}

struct rxe_mw *rxe_lookup_mw(struct rxe_qp *qp, int access, u32 rkey)
{
	struct rxe_dev *rxe = to_rdev(qp->ibqp.device);
	struct rxe_pd *pd = to_rpd(qp->ibqp.pd);
	struct rxe_mw *mw;
	int index = rkey >> 8;

	mw = rxe_pool_get_index(&rxe->mw_pool, index);
	if (!mw)
		return NULL;

	if (unlikely((mw->rkey != rkey) || rxe_mw_pd(mw) != pd ||
		     (mw->ibmw.type == IB_MW_TYPE_2 && mw->qp != qp) ||
		     (mw->length == 0) ||
		     (access && !(access & mw->access)) ||
		     mw->state != RXE_MW_STATE_VALID)) {
		rxe_put(mw);
		return NULL;
	}

	return mw;
<<<<<<< HEAD
=======
}

void rxe_mw_cleanup(struct rxe_pool_elem *elem)
{
	struct rxe_mw *mw = container_of(elem, typeof(*mw), elem);
	struct rxe_pd *pd = to_rpd(mw->ibmw.pd);

	rxe_put(pd);

	if (mw->mr) {
		struct rxe_mr *mr = mw->mr;

		mw->mr = NULL;
		atomic_dec(&mr->num_mw);
		rxe_put(mr);
	}

	if (mw->qp) {
		struct rxe_qp *qp = mw->qp;

		mw->qp = NULL;
		rxe_put(qp);
	}

	mw->access = 0;
	mw->addr = 0;
	mw->length = 0;
	mw->state = RXE_MW_STATE_INVALID;
>>>>>>> 88084a3d
}<|MERGE_RESOLUTION|>--- conflicted
+++ resolved
@@ -36,41 +36,11 @@
 	return 0;
 }
 
-<<<<<<< HEAD
-static void rxe_do_dealloc_mw(struct rxe_mw *mw)
-{
-	if (mw->mr) {
-		struct rxe_mr *mr = mw->mr;
-
-		mw->mr = NULL;
-		atomic_dec(&mr->num_mw);
-		rxe_put(mr);
-	}
-
-	if (mw->qp) {
-		struct rxe_qp *qp = mw->qp;
-
-		mw->qp = NULL;
-		rxe_put(qp);
-	}
-
-	mw->access = 0;
-	mw->addr = 0;
-	mw->length = 0;
-	mw->state = RXE_MW_STATE_INVALID;
-}
-
-=======
->>>>>>> 88084a3d
 int rxe_dealloc_mw(struct ib_mw *ibmw)
 {
 	struct rxe_mw *mw = to_rmw(ibmw);
 
 	rxe_put(mw);
-<<<<<<< HEAD
-	rxe_put(pd);
-=======
->>>>>>> 88084a3d
 
 	return 0;
 }
@@ -336,8 +306,6 @@
 	}
 
 	return mw;
-<<<<<<< HEAD
-=======
 }
 
 void rxe_mw_cleanup(struct rxe_pool_elem *elem)
@@ -366,5 +334,4 @@
 	mw->addr = 0;
 	mw->length = 0;
 	mw->state = RXE_MW_STATE_INVALID;
->>>>>>> 88084a3d
 }