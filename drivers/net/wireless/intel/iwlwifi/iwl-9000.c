--- conflicted
+++ resolved
@@ -146,11 +146,6 @@
 	.mac_addr_from_csr = true,					\
 	.rf_id = true
 
-<<<<<<< HEAD
-const struct iwl_cfg iwl9560_2ac_cfg = {
-		.name = "Intel(R) Dual Band Wireless AC 9560",
-		.fw_name_pre = IWL9000_FW_PRE,
-=======
 const struct iwl_cfg iwl9260_2ac_cfg = {
 		.name = "Intel(R) Dual Band Wireless AC 9260",
 		.fw_name_pre = IWL9260_FW_PRE,
@@ -168,7 +163,6 @@
 const struct iwl_cfg iwl9260lc_2ac_cfg = {
 		.name = "Intel(R) Dual Band Wireless AC 9260",
 		.fw_name_pre = IWL9260LC_FW_PRE,
->>>>>>> 52776a70
 		IWL_DEVICE_9000,
 		.ht_params = &iwl9000_ht_params,
 		.nvm_ver = IWL9000_NVM_VERSION,
@@ -186,10 +180,6 @@
 		.max_ht_ampdu_exponent = IEEE80211_HT_MAX_AMPDU_64K,
 };
 
-<<<<<<< HEAD
-MODULE_FIRMWARE(IWL9000_MODULE_FIRMWARE(IWL9000_UCODE_API_MAX));
-=======
 MODULE_FIRMWARE(IWL9000_MODULE_FIRMWARE(IWL9000_UCODE_API_MAX));
 MODULE_FIRMWARE(IWL9260_MODULE_FIRMWARE(IWL9000_UCODE_API_MAX));
-MODULE_FIRMWARE(IWL9260LC_MODULE_FIRMWARE(IWL9000_UCODE_API_MAX));
->>>>>>> 52776a70
+MODULE_FIRMWARE(IWL9260LC_MODULE_FIRMWARE(IWL9000_UCODE_API_MAX));