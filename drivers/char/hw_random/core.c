/*
        Added support for the AMD Geode LX RNG
	(c) Copyright 2004-2005 Advanced Micro Devices, Inc.

	derived from

 	Hardware driver for the Intel/AMD/VIA Random Number Generators (RNG)
	(c) Copyright 2003 Red Hat Inc <jgarzik@redhat.com>

 	derived from

        Hardware driver for the AMD 768 Random Number Generator (RNG)
        (c) Copyright 2001 Red Hat Inc <alan@redhat.com>

 	derived from

	Hardware driver for Intel i810 Random Number Generator (RNG)
	Copyright 2000,2001 Jeff Garzik <jgarzik@pobox.com>
	Copyright 2000,2001 Philipp Rumpf <prumpf@mandrakesoft.com>

	Added generic RNG API
	Copyright 2006 Michael Buesch <m@bues.ch>
	Copyright 2005 (c) MontaVista Software, Inc.

	Please read Documentation/hw_random.txt for details on use.

	----------------------------------------------------------
	This software may be used and distributed according to the terms
        of the GNU General Public License, incorporated herein by reference.

 */


#include <linux/device.h>
#include <linux/hw_random.h>
#include <linux/module.h>
#include <linux/kernel.h>
#include <linux/fs.h>
#include <linux/sched.h>
#include <linux/miscdevice.h>
#include <linux/kthread.h>
#include <linux/delay.h>
#include <linux/slab.h>
#include <linux/random.h>
#include <asm/uaccess.h>


#define RNG_MODULE_NAME		"hw_random"
#define PFX			RNG_MODULE_NAME ": "
#define RNG_MISCDEV_MINOR	183 /* official */


static struct hwrng *current_rng;
static struct task_struct *hwrng_fill;
static LIST_HEAD(rng_list);
static DEFINE_MUTEX(rng_mutex);
static int data_avail;
static u8 *rng_buffer, *rng_fillbuf;
static unsigned short current_quality;
static unsigned short default_quality; /* = 0; default to "off" */

module_param(current_quality, ushort, 0644);
MODULE_PARM_DESC(current_quality,
		 "current hwrng entropy estimation per mill");
module_param(default_quality, ushort, 0644);
MODULE_PARM_DESC(default_quality,
		 "default entropy content of hwrng per mill");

static void start_khwrngd(void);

static inline int rng_get_data(struct hwrng *rng, u8 *buffer, size_t size,
			       int wait);

static size_t rng_buffer_size(void)
{
	return SMP_CACHE_BYTES < 32 ? 32 : SMP_CACHE_BYTES;
}

static void add_early_randomness(struct hwrng *rng)
{
	unsigned char bytes[16];
	int bytes_read;

	/*
	 * Currently only virtio-rng cannot return data during device
	 * probe, and that's handled in virtio-rng.c itself.  If there
	 * are more such devices, this call to rng_get_data can be
	 * made conditional here instead of doing it per-device.
	 */
	bytes_read = rng_get_data(rng, bytes, sizeof(bytes), 1);
	if (bytes_read > 0)
		add_device_randomness(bytes, bytes_read);
}

static inline int hwrng_init(struct hwrng *rng)
{
<<<<<<< HEAD
	if (rng->init) {
		int ret;

		ret =  rng->init(rng);
		if (ret)
			return ret;
	}
	add_early_randomness(rng);
=======
	int err;

	if (rng->init) {
		err = rng->init(rng);
		if (err)
			return err;
	}

	current_quality = rng->quality ? : default_quality;
	current_quality &= 1023;

	if (current_quality == 0 && hwrng_fill)
		kthread_stop(hwrng_fill);
	if (current_quality > 0 && !hwrng_fill)
		start_khwrngd();

>>>>>>> e02b8765
	return 0;
}

static inline void hwrng_cleanup(struct hwrng *rng)
{
	if (rng && rng->cleanup)
		rng->cleanup(rng);
}

static int rng_dev_open(struct inode *inode, struct file *filp)
{
	/* enforce read-only access to this chrdev */
	if ((filp->f_mode & FMODE_READ) == 0)
		return -EINVAL;
	if (filp->f_mode & FMODE_WRITE)
		return -EINVAL;
	return 0;
}

static inline int rng_get_data(struct hwrng *rng, u8 *buffer, size_t size,
			int wait) {
	int present;

	if (rng->read)
		return rng->read(rng, (void *)buffer, size, wait);

	if (rng->data_present)
		present = rng->data_present(rng, wait);
	else
		present = 1;

	if (present)
		return rng->data_read(rng, (u32 *)buffer);

	return 0;
}

static ssize_t rng_dev_read(struct file *filp, char __user *buf,
			    size_t size, loff_t *offp)
{
	ssize_t ret = 0;
	int err = 0;
	int bytes_read, len;

	while (size) {
		if (mutex_lock_interruptible(&rng_mutex)) {
			err = -ERESTARTSYS;
			goto out;
		}

		if (!current_rng) {
			err = -ENODEV;
			goto out_unlock;
		}

		if (!data_avail) {
			bytes_read = rng_get_data(current_rng, rng_buffer,
				rng_buffer_size(),
				!(filp->f_flags & O_NONBLOCK));
			if (bytes_read < 0) {
				err = bytes_read;
				goto out_unlock;
			}
			data_avail = bytes_read;
		}

		if (!data_avail) {
			if (filp->f_flags & O_NONBLOCK) {
				err = -EAGAIN;
				goto out_unlock;
			}
		} else {
			len = data_avail;
			if (len > size)
				len = size;

			data_avail -= len;

			if (copy_to_user(buf + ret, rng_buffer + data_avail,
								len)) {
				err = -EFAULT;
				goto out_unlock;
			}

			size -= len;
			ret += len;
		}

		mutex_unlock(&rng_mutex);

		if (need_resched())
			schedule_timeout_interruptible(1);

		if (signal_pending(current)) {
			err = -ERESTARTSYS;
			goto out;
		}
	}
out:
	return ret ? : err;
out_unlock:
	mutex_unlock(&rng_mutex);
	goto out;
}


static const struct file_operations rng_chrdev_ops = {
	.owner		= THIS_MODULE,
	.open		= rng_dev_open,
	.read		= rng_dev_read,
	.llseek		= noop_llseek,
};

static struct miscdevice rng_miscdev = {
	.minor		= RNG_MISCDEV_MINOR,
	.name		= RNG_MODULE_NAME,
	.nodename	= "hwrng",
	.fops		= &rng_chrdev_ops,
};


static ssize_t hwrng_attr_current_store(struct device *dev,
					struct device_attribute *attr,
					const char *buf, size_t len)
{
	int err;
	struct hwrng *rng;

	err = mutex_lock_interruptible(&rng_mutex);
	if (err)
		return -ERESTARTSYS;
	err = -ENODEV;
	list_for_each_entry(rng, &rng_list, list) {
		if (strcmp(rng->name, buf) == 0) {
			if (rng == current_rng) {
				err = 0;
				break;
			}
			err = hwrng_init(rng);
			if (err)
				break;
			hwrng_cleanup(current_rng);
			current_rng = rng;
			err = 0;
			break;
		}
	}
	mutex_unlock(&rng_mutex);

	return err ? : len;
}

static ssize_t hwrng_attr_current_show(struct device *dev,
				       struct device_attribute *attr,
				       char *buf)
{
	int err;
	ssize_t ret;
	const char *name = "none";

	err = mutex_lock_interruptible(&rng_mutex);
	if (err)
		return -ERESTARTSYS;
	if (current_rng)
		name = current_rng->name;
	ret = snprintf(buf, PAGE_SIZE, "%s\n", name);
	mutex_unlock(&rng_mutex);

	return ret;
}

static ssize_t hwrng_attr_available_show(struct device *dev,
					 struct device_attribute *attr,
					 char *buf)
{
	int err;
	ssize_t ret = 0;
	struct hwrng *rng;

	err = mutex_lock_interruptible(&rng_mutex);
	if (err)
		return -ERESTARTSYS;
	buf[0] = '\0';
	list_for_each_entry(rng, &rng_list, list) {
		strncat(buf, rng->name, PAGE_SIZE - ret - 1);
		ret += strlen(rng->name);
		strncat(buf, " ", PAGE_SIZE - ret - 1);
		ret++;
	}
	strncat(buf, "\n", PAGE_SIZE - ret - 1);
	ret++;
	mutex_unlock(&rng_mutex);

	return ret;
}

static DEVICE_ATTR(rng_current, S_IRUGO | S_IWUSR,
		   hwrng_attr_current_show,
		   hwrng_attr_current_store);
static DEVICE_ATTR(rng_available, S_IRUGO,
		   hwrng_attr_available_show,
		   NULL);


static void unregister_miscdev(void)
{
	device_remove_file(rng_miscdev.this_device, &dev_attr_rng_available);
	device_remove_file(rng_miscdev.this_device, &dev_attr_rng_current);
	misc_deregister(&rng_miscdev);
}

static int register_miscdev(void)
{
	int err;

	err = misc_register(&rng_miscdev);
	if (err)
		goto out;
	err = device_create_file(rng_miscdev.this_device,
				 &dev_attr_rng_current);
	if (err)
		goto err_misc_dereg;
	err = device_create_file(rng_miscdev.this_device,
				 &dev_attr_rng_available);
	if (err)
		goto err_remove_current;
out:
	return err;

err_remove_current:
	device_remove_file(rng_miscdev.this_device, &dev_attr_rng_current);
err_misc_dereg:
	misc_deregister(&rng_miscdev);
	goto out;
}

static int hwrng_fillfn(void *unused)
{
	long rc;

	while (!kthread_should_stop()) {
		if (!current_rng)
			break;
		rc = rng_get_data(current_rng, rng_fillbuf,
				  rng_buffer_size(), 1);
		if (rc <= 0) {
			pr_warn("hwrng: no data available\n");
			msleep_interruptible(10000);
			continue;
		}
		add_hwgenerator_randomness((void *)rng_fillbuf, rc,
					   rc * current_quality * 8 >> 10);
	}
	hwrng_fill = NULL;
	return 0;
}

static void start_khwrngd(void)
{
	hwrng_fill = kthread_run(hwrng_fillfn, NULL, "hwrng");
	if (hwrng_fill == ERR_PTR(-ENOMEM)) {
		pr_err("hwrng_fill thread creation failed");
		hwrng_fill = NULL;
	}
}

int hwrng_register(struct hwrng *rng)
{
	int err = -EINVAL;
	struct hwrng *old_rng, *tmp;

	if (rng->name == NULL ||
	    (rng->data_read == NULL && rng->read == NULL))
		goto out;

	mutex_lock(&rng_mutex);

	/* kmalloc makes this safe for virt_to_page() in virtio_rng.c */
	err = -ENOMEM;
	if (!rng_buffer) {
		rng_buffer = kmalloc(rng_buffer_size(), GFP_KERNEL);
		if (!rng_buffer)
			goto out_unlock;
	}
	if (!rng_fillbuf) {
		rng_fillbuf = kmalloc(rng_buffer_size(), GFP_KERNEL);
		if (!rng_fillbuf) {
			kfree(rng_buffer);
			goto out_unlock;
		}
	}

	/* Must not register two RNGs with the same name. */
	err = -EEXIST;
	list_for_each_entry(tmp, &rng_list, list) {
		if (strcmp(tmp->name, rng->name) == 0)
			goto out_unlock;
	}

	old_rng = current_rng;
	if (!old_rng) {
		err = hwrng_init(rng);
		if (err)
			goto out_unlock;
		current_rng = rng;
	}
	err = 0;
	if (!old_rng) {
		err = register_miscdev();
		if (err) {
			hwrng_cleanup(rng);
			current_rng = NULL;
			goto out_unlock;
		}
	}
	INIT_LIST_HEAD(&rng->list);
	list_add_tail(&rng->list, &rng_list);

	if (old_rng && !rng->init) {
		/*
		 * Use a new device's input to add some randomness to
		 * the system.  If this rng device isn't going to be
		 * used right away, its init function hasn't been
		 * called yet; so only use the randomness from devices
		 * that don't need an init callback.
		 */
		add_early_randomness(rng);
	}

out_unlock:
	mutex_unlock(&rng_mutex);
out:
	return err;
}
EXPORT_SYMBOL_GPL(hwrng_register);

void hwrng_unregister(struct hwrng *rng)
{
	int err;

	mutex_lock(&rng_mutex);

	list_del(&rng->list);
	if (current_rng == rng) {
		hwrng_cleanup(rng);
		if (list_empty(&rng_list)) {
			current_rng = NULL;
		} else {
			current_rng = list_entry(rng_list.prev, struct hwrng, list);
			err = hwrng_init(current_rng);
			if (err)
				current_rng = NULL;
		}
	}
	if (list_empty(&rng_list)) {
		unregister_miscdev();
		if (hwrng_fill)
			kthread_stop(hwrng_fill);
	}

	mutex_unlock(&rng_mutex);
}
EXPORT_SYMBOL_GPL(hwrng_unregister);

static void __exit hwrng_exit(void)
{
	mutex_lock(&rng_mutex);
	BUG_ON(current_rng);
	kfree(rng_buffer);
	kfree(rng_fillbuf);
	mutex_unlock(&rng_mutex);
}

module_exit(hwrng_exit);

MODULE_DESCRIPTION("H/W Random Number Generator (RNG) driver");
MODULE_LICENSE("GPL");<|MERGE_RESOLUTION|>--- conflicted
+++ resolved
@@ -94,7 +94,6 @@
 
 static inline int hwrng_init(struct hwrng *rng)
 {
-<<<<<<< HEAD
 	if (rng->init) {
 		int ret;
 
@@ -103,14 +102,6 @@
 			return ret;
 	}
 	add_early_randomness(rng);
-=======
-	int err;
-
-	if (rng->init) {
-		err = rng->init(rng);
-		if (err)
-			return err;
-	}
 
 	current_quality = rng->quality ? : default_quality;
 	current_quality &= 1023;
@@ -120,7 +111,6 @@
 	if (current_quality > 0 && !hwrng_fill)
 		start_khwrngd();
 
->>>>>>> e02b8765
 	return 0;
 }
 
