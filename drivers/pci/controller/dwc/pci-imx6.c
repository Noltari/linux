--- conflicted
+++ resolved
@@ -1506,14 +1506,12 @@
 	imx_pcie->pci = pci;
 	imx_pcie->drvdata = of_device_get_match_data(dev);
 
-<<<<<<< HEAD
 	mutex_init(&imx_pcie->lock);
-=======
+
 	if (imx_pcie->drvdata->ops)
 		pci->pp.ops = imx_pcie->drvdata->ops;
 	else
 		pci->pp.ops = &imx_pcie_host_dw_pme_ops;
->>>>>>> 1108d677
 
 	/* Find the PHY if one is defined, only imx7d uses it */
 	np = of_parse_phandle(node, "fsl,imx7d-pcie-phy", 0);
@@ -1811,11 +1809,8 @@
 	[IMX95] = {
 		.variant = IMX95,
 		.flags = IMX_PCIE_FLAG_HAS_SERDES |
-<<<<<<< HEAD
-			 IMX_PCIE_FLAG_HAS_LUT,
-=======
+			 IMX_PCIE_FLAG_HAS_LUT |
 			 IMX_PCIE_FLAG_SUPPORTS_SUSPEND,
->>>>>>> 1108d677
 		.clk_names = imx8mq_clks,
 		.clks_cnt = ARRAY_SIZE(imx8mq_clks),
 		.ltssm_off = IMX95_PE0_GEN_CTRL_3,
