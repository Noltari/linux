# SPDX-License-Identifier: GPL-2.0
%YAML 1.2
---
$id: http://devicetree.org/schemas/trivial-devices.yaml#
$schema: http://devicetree.org/meta-schemas/core.yaml#

title: Trivial I2C and SPI devices that have simple device tree bindings

maintainers:
  - Rob Herring <robh@kernel.org>

description: |
  This is a list of trivial I2C and SPI devices that have simple device tree
  bindings, consisting only of a compatible field, an address and possibly an
  interrupt line.

  If a device needs more specific bindings, such as properties to
  describe some aspect of it, there needs to be a specific binding
  document for it just like any other devices.

properties:
  reg:
    maxItems: 1
  interrupts:
    maxItems: 1

  spi-max-frequency: true

  compatible:
    items:
      - enum:
            # SMBus/I2C Digital Temperature Sensor in 6-Pin SOT with SMBus Alert and Over Temperature Pin
          - ad,ad7414
            # ADM9240: Complete System Hardware Monitor for uProcessor-Based Systems
          - ad,adm9240
            # AD5110 - Nonvolatile Digital Potentiometer
          - adi,ad5110
            # Analog Devices ADP5585 Keypad Decoder and I/O Expansion
          - adi,adp5585
            # Analog Devices ADP5585 Keypad Decoder and I/O Expansion with support for Row5
          - adi,adp5585-02
            # Analog Devices ADP5589 Keypad Decoder and I/O Expansion
          - adi,adp5589
            # AMS iAQ-Core VOC Sensor
          - ams,iaq-core
            # i2c serial eeprom (24cxx)
          - at,24c08
            # i2c trusted platform module (TPM)
          - atmel,at97sc3204t
            # ATSHA204 - i2c h/w symmetric crypto module
          - atmel,atsha204
            # ATSHA204A - i2c h/w symmetric crypto module
          - atmel,atsha204a
            # i2c h/w elliptic curve crypto module
          - atmel,atecc508a
            # BPA-RS600: Power Supply
          - blutek,bpa-rs600
            # Bosch Sensortec pressure, temperature, humididty and VOC sensor
          - bosch,bme680
            # CM32181: Ambient Light Sensor
          - capella,cm32181
            # CM3232: Ambient Light Sensor
          - capella,cm3232
            # CM3323: Ambient Light Sensor
          - capella,cm3323
            # High-Precision Digital Thermometer
          - dallas,ds1631
            # Total-Elapsed-Time Recorder with Alarm
          - dallas,ds1682
            # Tiny Digital Thermometer and Thermostat
          - dallas,ds1775
            # CPU Peripheral Monitor
          - dallas,ds1780
            # CPU Supervisor with Nonvolatile Memory and Programmable I/O
          - dallas,ds4510
            # Digital Thermometer and Thermostat
          - dallas,ds75
            # Delta AHE-50DC Open19 power shelf fan control module
          - delta,ahe50dc-fan
            # Delta Electronics DPS-650-AB power supply
          - delta,dps650ab
            # Delta Electronics DPS920AB 920W 54V Power Supply
          - delta,dps920ab
            # 1/4 Brick DC/DC Regulated Power Module
          - delta,q54sj108a2
            # Devantech SRF02 ultrasonic ranger in I2C mode
          - devantech,srf02
            # Devantech SRF08 ultrasonic ranger
          - devantech,srf08
            # Devantech SRF10 ultrasonic ranger
          - devantech,srf10
            # DH electronics GmbH on-board CPLD trivial SPI device
          - dh,dhcom-board
            # DA9053: flexible system level PMIC with multicore support
          - dlg,da9053
            # DA9063: system PMIC for quad-core application processors
          - dlg,da9063
            # DMARD05: 3-axis I2C Accelerometer
          - domintech,dmard05
            # DMARD06: 3-axis I2C Accelerometer
          - domintech,dmard06
            # DMARD05: 3-axis I2C Accelerometer
          - domintech,dmard07
            # DMARD09: 3-axis Accelerometer
          - domintech,dmard09
            # DMARD10: 3-axis Accelerometer
          - domintech,dmard10
            # MMA7660FC: 3-Axis Orientation/Motion Detection Sensor
          - fsl,mma7660
            # MMA8450Q: Xtrinsic Low-power, 3-axis Xtrinsic Accelerometer
          - fsl,mma8450
            # MPL3115: Absolute Digital Pressure Sensor
          - fsl,mpl3115
            # MPR121: Proximity Capacitive Touch Sensor Controller
          - fsl,mpr121
            # Monolithic Power Systems Inc. multi-phase controller mp2888
          - mps,mp2888
            # Monolithic Power Systems Inc. multi-phase controller mp2975
          - mps,mp2975
            # Honeywell Humidicon HIH-6130 humidity/temperature sensor
          - honeywell,hi6130
            # IBM Common Form Factor Power Supply Versions (all versions)
          - ibm,cffps
            # IBM Common Form Factor Power Supply Versions 1
          - ibm,cffps1
            # IBM Common Form Factor Power Supply Versions 2
          - ibm,cffps2
            # Infineon IR36021 digital POL buck controller
          - infineon,ir36021
            # Infineon IR38060 Voltage Regulator
          - infineon,ir38060
            # Infineon IR38064 Voltage Regulator
          - infineon,ir38064
            # Infineon IR38164 Voltage Regulator
          - infineon,ir38164
            # Infineon IR38263 Voltage Regulator
          - infineon,ir38263
            # Infineon SLB9635 (Soft-) I2C TPM (old protocol, max 100khz)
          - infineon,slb9635tt
            # Infineon SLB9645 I2C TPM (new protocol, max 400khz)
          - infineon,slb9645tt
            # Infineon TLV493D-A1B6 I2C 3D Magnetic Sensor
          - infineon,tlv493d-a1b6
            # Infineon Multi-phase Digital VR Controller xdpe11280
          - infineon,xdpe11280
            # Infineon Multi-phase Digital VR Controller xdpe12254
          - infineon,xdpe12254
            # Infineon Multi-phase Digital VR Controller xdpe12284
          - infineon,xdpe12284
<<<<<<< HEAD
=======
            # Infineon Multi-phase Digital VR Controller xdpe15284
          - infineon,xdpe15284
            # Infineon Multi-phase Digital VR Controller xdpe152c4
          - infineon,xdpe152c4
>>>>>>> 88084a3d
            # Injoinic IP5108 2.0A Power Bank IC with I2C
          - injoinic,ip5108
            # Injoinic IP5109 2.1A Power Bank IC with I2C
          - injoinic,ip5109
            # Injoinic IP5207 1.2A Power Bank IC with I2C
          - injoinic,ip5207
            # Injoinic IP5209 2.4A Power Bank IC with I2C
          - injoinic,ip5209
            # Inspur Power System power supply unit version 1
          - inspur,ipsps1
            # Intersil ISL29028 Ambient Light and Proximity Sensor
          - isil,isl29028
            # Intersil ISL29030 Ambient Light and Proximity Sensor
          - isil,isl29030
            # Intersil ISL68137 Digital Output Configurable PWM Controller
          - isil,isl68137
            # 5 Bit Programmable, Pulse-Width Modulator
          - maxim,ds1050
            # 10 kOhm digital potentiometer with I2C interface
          - maxim,ds1803-010
            # 50 kOhm digital potentiometer with I2C interface
          - maxim,ds1803-050
            # 100 kOhm digital potentiometer with I2C interface
          - maxim,ds1803-100
            # 10 kOhm digital potentiometer with I2C interface
          - maxim,ds3502
            # Low-Power, 4-/12-Channel, 2-Wire Serial, 12-Bit ADCs
          - maxim,max1237
            # Temperature Sensor, I2C interface
          - maxim,max1619
            # 10-bit 10 kOhm linear programable voltage divider
          - maxim,max5481
            # 10-bit 50 kOhm linear programable voltage divider
          - maxim,max5482
            # 10-bit 10 kOhm linear programable variable resistor
          - maxim,max5483
            # 10-bit 50 kOhm linear programable variable resistor
          - maxim,max5484
            # PECI-to-I2C translator for PECI-to-SMBus/I2C protocol conversion
          - maxim,max6621
            # 9-Bit/12-Bit Temperature Sensors with I²C-Compatible Serial Interface
          - maxim,max6625
            # 3-Channel Remote Temperature Sensor
          - maxim,max31730
            # mCube 3-axis 8-bit digital accelerometer
          - mcube,mc3230
            # Measurement Specialities I2C temperature and humidity sensor
          - meas,htu21
            # Measurement Specialities I2C pressure and temperature sensor
          - meas,ms5637
            # Measurement Specialities I2C pressure and temperature sensor
          - meas,ms5803
            # Measurement Specialities I2C pressure and temperature sensor
          - meas,ms5805
            # Measurement Specialities I2C pressure and temperature sensor
          - meas,ms5837
            # Measurement Specialities temp and humidity part of ms8607 device
          - meas,ms8607-humidity
            # Measurement Specialities temp and pressure part of ms8607 device
          - meas,ms8607-temppressure
            # Measurement Specialties temperature sensor
          - meas,tsys01
            # MEMSIC magnetometer
          - memsic,mmc35240
            # MEMSIC 3-axis accelerometer
          - memsic,mx4005
            # MEMSIC 2-axis 8-bit digital accelerometer
          - memsic,mxc6225
            # MEMSIC 2-axis 8-bit digital accelerometer
          - memsic,mxc6255
            # MEMSIC 3-axis accelerometer
          - memsic,mxc6655
            # Menlo on-board CPLD trivial SPI device
          - menlo,m53cpld
            # Microchip differential I2C ADC, 1 Channel, 18 bit
          - microchip,mcp3421
            # Microchip differential I2C ADC, 2 Channel, 18 bit
          - microchip,mcp3422
            # Microchip differential I2C ADC, 2 Channel, 18 bit
          - microchip,mcp3423
            # Microchip differential I2C ADC, 4 Channel, 18 bit
          - microchip,mcp3424
            # Microchip differential I2C ADC, 1 Channel, 16 bit
          - microchip,mcp3425
            # Microchip differential I2C ADC, 2 Channel, 16 bit
          - microchip,mcp3426
            # Microchip differential I2C ADC, 2 Channel, 16 bit
          - microchip,mcp3427
            # Microchip differential I2C ADC, 4 Channel, 16 bit
          - microchip,mcp3428
            # Microchip 7-bit Single I2C Digital POT (5k)
          - microchip,mcp4017-502
            # Microchip 7-bit Single I2C Digital POT (10k)
          - microchip,mcp4017-103
            # Microchip 7-bit Single I2C Digital POT (50k)
          - microchip,mcp4017-503
            # Microchip 7-bit Single I2C Digital POT (100k)
          - microchip,mcp4017-104
            # Microchip 7-bit Single I2C Digital POT (5k)
          - microchip,mcp4018-502
            # Microchip 7-bit Single I2C Digital POT (10k)
          - microchip,mcp4018-103
            # Microchip 7-bit Single I2C Digital POT (50k)
          - microchip,mcp4018-503
            # Microchip 7-bit Single I2C Digital POT (100k)
          - microchip,mcp4018-104
            # Microchip 7-bit Single I2C Digital POT (5k)
          - microchip,mcp4019-502
            # Microchip 7-bit Single I2C Digital POT (10k)
          - microchip,mcp4019-103
            # Microchip 7-bit Single I2C Digital POT (50k)
          - microchip,mcp4019-503
            # Microchip 7-bit Single I2C Digital POT (100k)
          - microchip,mcp4019-104
            # PWM Fan Speed Controller With Fan Fault Detection
          - microchip,tc654
            # PWM Fan Speed Controller With Fan Fault Detection
          - microchip,tc655
            # MiraMEMS DA226 2-axis 14-bit digital accelerometer
          - miramems,da226
            # MiraMEMS DA280 3-axis 14-bit digital accelerometer
          - miramems,da280
            # MiraMEMS DA311 3-axis 12-bit digital accelerometer
          - miramems,da311
            # Temperature sensor with integrated fan control
          - national,lm63
            # I2C TEMP SENSOR
          - national,lm75
            # Serial Interface ACPI-Compatible Microprocessor System Hardware Monitor
          - national,lm80
            # Serial Interface ACPI-Compatible Microprocessor System Hardware Monitor
          - national,lm81
            # Temperature sensor with integrated fan control
          - national,lm85
            # I2C ±0.33°C Accurate, 12-Bit + Sign Temperature Sensor and Thermal Window Comparator
          - national,lm92
            # i2c trusted platform module (TPM)
          - nuvoton,npct501
            # i2c trusted platform module (TPM2)
          - nuvoton,npct601
            # Nuvoton Temperature Sensor
          - nuvoton,w83773g
            # OKI ML86V7667 video decoder
          - oki,ml86v7667
            # OV5642: Color CMOS QSXGA (5-megapixel) Image Sensor with OmniBSI and Embedded TrueFocus
          - ovti,ov5642
            # 48-Lane, 12-Port PCI Express Gen 2 (5.0 GT/s) Switch
          - plx,pex8648
            # Pulsedlight LIDAR range-finding sensor
          - pulsedlight,lidar-lite-v2
            # Renesas ISL29501 time-of-flight sensor
          - renesas,isl29501
            # S524AD0XF1 (128K/256K-bit Serial EEPROM for Low Power)
          - samsung,24ad0xd1
            # Samsung Exynos SoC SATA PHY I2C device
          - samsung,exynos-sataphy-i2c
            # Sensirion low power multi-pixel gas sensor with I2C interface
          - sensirion,sgpc3
            # Sensirion multi-pixel gas sensor with I2C interface
          - sensirion,sgp30
            # Sensirion gas sensor with I2C interface
          - sensirion,sgp40
            # Sensirion temperature & humidity sensor with I2C interface
          - sensirion,sht4x
            # Sensortek 3 axis accelerometer
          - sensortek,stk8312
            # Sensortek 3 axis accelerometer
          - sensortek,stk8ba50
            # SGX Sensortech VZ89X Sensors
          - sgx,vz89x
            # Relative Humidity and Temperature Sensors
          - silabs,si7020
            # Skyworks SKY81452: Six-Channel White LED Driver with Touch Panel Bias Supply
          - skyworks,sky81452
            # Socionext SynQuacer TPM MMIO module
          - socionext,synquacer-tpm-mmio
            # SparkFun Qwiic Joystick (COM-15168) with i2c interface
          - sparkfun,qwiic-joystick
            # i2c serial eeprom (24cxx)
          - st,24c256
            # Ambient Light Sensor with SMBUS/Two Wire Serial Interface
          - taos,tsl2550
            # Temperature Monitoring and Fan Control
          - ti,amc6821
            # Temperature and humidity sensor with i2c interface
          - ti,hdc1000
            # Temperature and humidity sensor with i2c interface
          - ti,hdc1008
            # Temperature and humidity sensor with i2c interface
          - ti,hdc1010
            # Temperature and humidity sensor with i2c interface
          - ti,hdc1050
            # Temperature and humidity sensor with i2c interface
          - ti,hdc1080
            # Thermometer with SPI interface
          - ti,lm70
          - ti,lm71
            # Temperature sensor with 2-wire interface
          - ti,lm73
            # Thermometer with SPI interface
          - ti,lm74
            # Temperature sensor with integrated fan control
          - ti,lm96000
            # I2C Touch-Screen Controller
          - ti,tsc2003
            # Low Power Digital Temperature Sensor with SMBUS/Two Wire Serial Interface
          - ti,tmp103
            # Thermometer with SPI interface
          - ti,tmp121
          - ti,tmp122
          - ti,tmp125
            # Digital Temperature Sensor
          - ti,tmp275
            # TI DC-DC converter on PMBus
          - ti,tps40400
            # TI Dual channel DCAP+ multiphase controller TPS53676 with AVSBus
          - ti,tps53676
            # TI Dual channel DCAP+ multiphase controller TPS53679
          - ti,tps53679
            # TI Dual channel DCAP+ multiphase controller TPS53688
          - ti,tps53688
            # TI DC-DC converters on PMBus
          - ti,tps544b20
          - ti,tps544b25
          - ti,tps544c20
          - ti,tps544c25
            # Winbond/Nuvoton H/W Monitor
          - winbond,w83793
            # Vicor Corporation Digital Supervisor
          - vicor,pli1209bc
            # i2c trusted platform module (TPM)
          - winbond,wpct301

required:
  - compatible
  - reg

additionalProperties: false

...<|MERGE_RESOLUTION|>--- conflicted
+++ resolved
@@ -147,13 +147,10 @@
           - infineon,xdpe12254
             # Infineon Multi-phase Digital VR Controller xdpe12284
           - infineon,xdpe12284
-<<<<<<< HEAD
-=======
             # Infineon Multi-phase Digital VR Controller xdpe15284
           - infineon,xdpe15284
             # Infineon Multi-phase Digital VR Controller xdpe152c4
           - infineon,xdpe152c4
->>>>>>> 88084a3d
             # Injoinic IP5108 2.0A Power Bank IC with I2C
           - injoinic,ip5108
             # Injoinic IP5109 2.1A Power Bank IC with I2C
